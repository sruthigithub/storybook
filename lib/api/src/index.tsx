/* eslint-disable react/no-multi-comp */
import React, { ReactElement, Component, useContext } from 'react';
import memoize from 'memoizerific';
// @ts-ignore shallow-equal is not in DefinitelyTyped
import shallowEqualObjects from 'shallow-equal/objects';

import Events from '@storybook/core-events';
import { RenderData as RouterData } from '@storybook/router';
import initProviderApi, { SubAPI as ProviderAPI, Provider } from './init-provider-api';

import { createContext } from './context';
import Store from './store';
import getInitialState from './initial-state';

import initAddons, { SubAPI as AddonsAPI } from './modules/addons';
import initChannel, { SubAPI as ChannelAPI } from './modules/channel';
import initNotifications, {
  SubState as NotificationState,
  SubAPI as NotificationAPI,
} from './modules/notifications';
import initStories, {
  SubState as StoriesSubState,
  SubAPI as StoriesAPI,
  StoriesRaw,
} from './modules/stories';
import initLayout, { SubState as LayoutSubState, SubAPI as LayoutAPI } from './modules/layout';
import initShortcuts, {
  SubState as ShortcutsSubState,
  SubAPI as ShortcutsAPI,
} from './modules/shortcuts';
import initURL, { QueryParams, SubAPI as UrlAPI } from './modules/url';
import initVersions, {
  SubState as VersionsSubState,
  SubAPI as VersionsAPI,
} from './modules/versions';

const ManagerContext = createContext({ api: undefined, state: getInitialState({}) });

const { STORY_CHANGED, SET_STORIES, SELECT_STORY } = Events;

export type Module = StoreData &
  RouterData &
  ProviderData & { mode?: 'production' | 'development' };

export type State = Other &
  LayoutSubState &
  StoriesSubState &
  NotificationState &
  VersionsSubState &
  RouterData &
  ShortcutsSubState;

export type API = AddonsAPI &
  ChannelAPI &
  ProviderAPI &
  StoriesAPI &
  LayoutAPI &
  NotificationAPI &
  ShortcutsAPI &
  VersionsAPI &
  UrlAPI &
  OtherAPI;

interface OtherAPI {
  [key: string]: any;
}
interface Other {
  customQueryParams: QueryParams;

  [key: string]: any;
}

export interface Combo {
  api: API;
  state: State;
}

interface ProviderData {
  provider: Provider;
}

interface StoreData {
  store: Store;
}

interface Children {
  children: Component | ((props: Combo) => Component);
}

type StatePartial = Partial<State>;

export type Props = Children & RouterData & ProviderData;

class ManagerProvider extends Component<Props, State> {
  static displayName = 'Manager';

  constructor(props: Props) {
    super(props);
    const { provider, location, path, viewMode, storyId, navigate } = props;

    const store = new Store({
      getState: () => this.state,
      setState: (stateChange: StatePartial, callback) => this.setState(stateChange, callback),
    });

    // Initialize the state to be the initial (persisted) state of the store.
    // This gives the modules the chance to read the persisted state, apply their defaults
    // and override if necessary
    this.state = store.getInitialState(getInitialState({}));

    const apiData = {
      navigate,
      store,
      provider,
      location,
      path,
      viewMode,
      storyId,
    };

    this.modules = [
      initChannel,
      initAddons,
      initLayout,
      initNotifications,
      initShortcuts,
      initStories,
      initURL,
      initVersions,
    ].map(initModule => initModule(apiData));

    // Create our initial state by combining the initial state of all modules, then overlaying any saved state
    const state = getInitialState(...this.modules.map(m => m.state));

    // Get our API by combining the APIs exported by each module
    const combo = Object.assign({ navigate }, ...this.modules.map(m => m.api));

    const api = initProviderApi({ provider, store, api: combo });

    api.on(STORY_CHANGED, (id: string) => {
      const options = api.getParameters(id, 'options');

      if (options) {
        api.setOptions(options);
      }
    });

    api.on(SET_STORIES, (data: { stories: StoriesRaw }) => {
      api.setStories(data.stories);
      const options = storyId
        ? api.getParameters(storyId, 'options')
        : api.getParameters(Object.keys(data.stories)[0], 'options');
      api.setOptions(options);
    });
    api.on(
      SELECT_STORY,
      ({ kind, story, ...rest }: { kind: string; story: string; [k: string]: any }) => {
        api.selectStory(kind, story, rest);
      }
    );

    this.state = state;
    this.api = api;
  }

  static getDerivedStateFromProps = (props: Props, state: State) => {
    if (state.path !== props.path) {
      return {
        ...state,
        location: props.location,
        path: props.path,
        viewMode: props.viewMode,
        storyId: props.storyId,
      };
    }
    return null;
  };

  componentDidMount() {
    // Now every module has had a chance to set its API, call init on each module which gives it
    // a chance to do things that call other modules' APIs.
    this.modules.forEach(({ init }) => {
      if (init) {
        init({ api: this.api });
      }
    });
  }

  shouldComponentUpdate(nextProps: Props, nextState: State) {
    const prevState = this.state;
    const prevProps = this.props;

    if (prevState !== nextState) {
      return true;
    }
    if (prevProps.path !== nextProps.path) {
      return true;
    }
    return false;
  }

  api: API;

  modules: any[];

  render() {
    const { children } = this.props;
    const value = {
      state: this.state,
      api: this.api,
    };

    return (
      <ManagerContext.Provider value={value}>
        {typeof children === 'function' ? children(value) : children}
      </ManagerContext.Provider>
    );
  }
}

interface ConsumerProps<S, C> {
  filter?: (combo: C) => S;
  pure?: boolean;
  children: (d: S | C) => ReactElement<any> | null;
}

interface SubState {
  [key: string]: any;
}

class ManagerConsumer extends Component<ConsumerProps<SubState, Combo>> {
<<<<<<< HEAD
  dataMemory?: (combo: Combo) => SubState;
  prevChildren?: ReactElement<any> | null;
  prevData?: SubState;

=======
>>>>>>> 7548eae6
  constructor(props: ConsumerProps<SubState, Combo>) {
    super(props);
    this.dataMemory = props.filter ? memoize(10)(props.filter) : null;
  }

  dataMemory?: (combo: Combo) => SubState;

  render() {
    const { children } = this.props;

    return (
      <ManagerContext.Consumer>
        {d => {
          const data = this.dataMemory ? this.dataMemory(d) : d;
          if (
            this.props.pure &&
            this.prevChildren &&
            this.prevData &&
            shallowEqualObjects(data, this.prevData)
          ) {
            return this.prevChildren;
          }
          this.prevChildren = children(data);
          this.prevData = data;
          return this.prevChildren;
        }}
      </ManagerContext.Consumer>
    );
  }
}

export function useStorybookState(): State {
  const { state } = useContext(ManagerContext);
  return state;
}

export { ManagerConsumer as Consumer, ManagerProvider as Provider };<|MERGE_RESOLUTION|>--- conflicted
+++ resolved
@@ -229,19 +229,16 @@
 }
 
 class ManagerConsumer extends Component<ConsumerProps<SubState, Combo>> {
-<<<<<<< HEAD
-  dataMemory?: (combo: Combo) => SubState;
-  prevChildren?: ReactElement<any> | null;
-  prevData?: SubState;
-
-=======
->>>>>>> 7548eae6
   constructor(props: ConsumerProps<SubState, Combo>) {
     super(props);
     this.dataMemory = props.filter ? memoize(10)(props.filter) : null;
   }
 
   dataMemory?: (combo: Combo) => SubState;
+
+  prevChildren?: ReactElement<any> | null;
+
+  prevData?: SubState;
 
   render() {
     const { children } = this.props;
