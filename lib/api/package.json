--- conflicted
+++ resolved
@@ -1,11 +1,7 @@
 {
   "name": "@storybook/api",
   "version": "6.5.0-alpha.64",
-<<<<<<< HEAD
   "description": "Event names used in storybook core",
-=======
-  "description": "Core Storybook API & Context",
->>>>>>> 96f6276d
   "keywords": [
     "storybook"
   ],
@@ -44,39 +40,7 @@
     "prepare": "node ../../scripts/prepare.js"
   },
   "dependencies": {
-<<<<<<< HEAD
     "@storybook/manager-api": "6.5.0-alpha.64"
-=======
-    "@storybook/channels": "6.5.0-alpha.64",
-    "@storybook/client-logger": "6.5.0-alpha.64",
-    "@storybook/core-events": "6.5.0-alpha.64",
-    "@storybook/csf": "0.0.2--canary.7c6c115.0",
-    "@storybook/router": "6.5.0-alpha.64",
-    "@storybook/semver": "^7.3.2",
-    "@storybook/theming": "6.5.0-alpha.64",
-    "core-js": "^3.8.2",
-    "fast-deep-equal": "^3.1.3",
-    "global": "^4.4.0",
-    "lodash": "^4.17.21",
-    "memoizerific": "^1.11.3",
-    "regenerator-runtime": "^0.13.7",
-    "store2": "^2.12.0",
-    "telejson": "^5.3.3",
-    "ts-dedent": "^2.0.0",
-    "util-deprecate": "^1.0.2"
-  },
-  "devDependencies": {
-    "@types/lodash": "^4.14.167",
-    "@types/qs": "^6",
-    "@types/semver": "^7.3.4",
-    "flush-promises": "^1.0.2",
-    "preval.macro": "^5.0.0",
-    "qs": "^6.10.1"
-  },
-  "peerDependencies": {
-    "react": "^16.8.0 || ^17.0.0 || ^18.0.0",
-    "react-dom": "^16.8.0 || ^17.0.0 || ^18.0.0"
->>>>>>> 96f6276d
   },
   "publishConfig": {
     "access": "public"
