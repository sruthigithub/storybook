{
  "name": "@storybook/codemod",
  "version": "6.4.0-alpha.34",
  "description": "A collection of codemod scripts written with JSCodeshift",
  "keywords": [
    "storybook"
  ],
  "homepage": "https://github.com/storybookjs/storybook/tree/main/lib/codemod",
  "bugs": {
    "url": "https://github.com/storybookjs/storybook/issues"
  },
  "repository": {
    "type": "git",
    "url": "https://github.com/storybookjs/storybook.git",
    "directory": "lib/codemod"
  },
  "funding": {
    "type": "opencollective",
    "url": "https://opencollective.com/storybook"
  },
  "license": "MIT",
  "sideEffects": false,
  "main": "dist/cjs/index.js",
  "module": "dist/esm/index.js",
  "jsnext:main": "src/index.js",
  "typesVersions": {
    "<3.8": {
      "*": [
        "ts3.4/*"
      ]
    }
  },
  "files": [
    "dist/**/*",
    "README.md",
    "*.js",
    "*.d.ts",
    "!__testfixtures__"
  ],
  "scripts": {
    "prepare": "node ../../scripts/prepare.js"
  },
  "dependencies": {
    "@babel/types": "^7.12.11",
    "@mdx-js/mdx": "^1.6.22",
<<<<<<< HEAD
    "@storybook/csf": "0.0.2--canary.a925d24.0",
    "@storybook/csf-tools": "6.4.0-alpha.19",
    "@storybook/node-logger": "6.4.0-alpha.19",
=======
    "@storybook/csf": "0.0.1",
    "@storybook/csf-tools": "6.4.0-alpha.34",
    "@storybook/node-logger": "6.4.0-alpha.34",
>>>>>>> 94b3a49c
    "core-js": "^3.8.2",
    "cross-spawn": "^7.0.3",
    "globby": "^11.0.2",
    "jscodeshift": "^0.7.0",
    "lodash": "^4.17.20",
    "prettier": "^2.2.1",
    "recast": "^0.19.0",
    "regenerator-runtime": "^0.13.7"
  },
  "devDependencies": {
    "jest": "^26.6.3",
    "jest-specific-snapshot": "^4.0.0"
  },
  "publishConfig": {
    "access": "public"
  },
  "gitHead": "ccd25210cd159e42110b700b0562e951bb9b3a57",
  "sbmodern": "dist/modern/index.js"
}<|MERGE_RESOLUTION|>--- conflicted
+++ resolved
@@ -43,15 +43,9 @@
   "dependencies": {
     "@babel/types": "^7.12.11",
     "@mdx-js/mdx": "^1.6.22",
-<<<<<<< HEAD
     "@storybook/csf": "0.0.2--canary.a925d24.0",
-    "@storybook/csf-tools": "6.4.0-alpha.19",
-    "@storybook/node-logger": "6.4.0-alpha.19",
-=======
-    "@storybook/csf": "0.0.1",
     "@storybook/csf-tools": "6.4.0-alpha.34",
     "@storybook/node-logger": "6.4.0-alpha.34",
->>>>>>> 94b3a49c
     "core-js": "^3.8.2",
     "cross-spawn": "^7.0.3",
     "globby": "^11.0.2",
