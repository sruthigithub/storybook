import React, { FC, useState } from 'react';
import { styled } from '@storybook/theming';
import memoize from 'memoizerific';
import uniq from 'lodash/uniq';
import { PropSummaryValue } from './types';
import { WithTooltipPure } from '../../tooltip/WithTooltip';
import { Icons } from '../../icon/icon';
import { SyntaxHighlighter } from '../../syntaxhighlighter/syntaxhighlighter';
import { codeCommon } from '../../typography/shared';

interface ArgValueProps {
  value?: PropSummaryValue;
  initialExpandedArgs?: boolean;
}

interface ArgTextProps {
  text: string;
  simple?: boolean;
}

interface ArgSummaryProps {
  value: PropSummaryValue;
  initialExpandedArgs?: boolean;
}

const ITEMS_BEFORE_EXPANSION = 8;

const Summary = styled.div<{ isExpanded?: boolean }>(({ isExpanded }) => ({
  display: 'flex',
  flexDirection: isExpanded ? 'column' : 'row',
  flexWrap: 'wrap',
  alignItems: 'flex-start',
  marginBottom: '-4px',
  minWidth: 100,
}));

<<<<<<< HEAD
const Text = styled.span<{ simple?: boolean }>(codeCommon, ({ theme, simple = false }) => ({
=======
const Text = styled.span<{}>(codeCommon, ({ theme }) => ({
>>>>>>> 62200c63
  flex: '0 0 auto',
  fontFamily: theme.typography.fonts.mono,
  fontSize: theme.typography.size.s1,
  wordBreak: 'break-word',
  whiteSpace: 'normal',
  maxWidth: '100%',
  margin: 0,
  marginRight: '4px',
  marginBottom: '4px',
  paddingTop: '2px',
  paddingBottom: '2px',
  lineHeight: '13px',
<<<<<<< HEAD
  ...(simple && {
    background: 'transparent',
    border: '0 none',
    paddingLeft: 0,
  }),
=======
  whiteSpace: 'normal',
  maxWidth: '100%',
>>>>>>> 62200c63
}));

const ExpandButton = styled.button<{}>(({ theme }) => ({
  fontFamily: theme.typography.fonts.mono,
  color: theme.color.secondary,
  marginBottom: '4px',
  background: 'none',
  border: 'none',
}));

const Expandable = styled.div<{}>(codeCommon, ({ theme }) => ({
  fontFamily: theme.typography.fonts.mono,
  color: theme.color.secondary,
  fontSize: theme.typography.size.s1, // overrides codeCommon
  margin: 0,
  whiteSpace: 'nowrap',
  display: 'flex',
  alignItems: 'center',
}));

const Detail = styled.div<{ width: string }>(({ theme, width }) => ({
  width,
  minWidth: 200,
  maxWidth: 800,
  padding: 15,
  // Dont remove the mono fontFamily here even if it seem useless, this is used by the browser to calculate the length of a "ch" unit.
  fontFamily: theme.typography.fonts.mono,
  fontSize: theme.typography.size.s1,
  // Most custom stylesheet will reset the box-sizing to "border-box" and will break the tooltip.
  boxSizing: 'content-box',

  '& code': {
    padding: '0 !important',
  },
}));

const ArrowIcon = styled(Icons)({
  height: 10,
  width: 10,
  minWidth: 10,
  marginLeft: 4,
});

const EmptyArg = () => {
  return <span>-</span>;
};

const ArgText: FC<ArgTextProps> = ({ text, simple }) => {
  return <Text simple={simple}>{text}</Text>;
};

const calculateDetailWidth = memoize(1000)((detail: string): string => {
  const lines = detail.split(/\r?\n/);

  return `${Math.max(...lines.map((x) => x.length))}ch`;
});

const getSummaryItems = (summary: string) => {
  if (!summary) return [summary];
  const splittedItems = summary.split('|');
  const summaryItems = splittedItems.map((value) => value.trim());

  return uniq(summaryItems);
};

const renderSummaryItems = (summaryItems: string[], isExpanded = true) => {
  let items = summaryItems;
  if (!isExpanded) {
    items = summaryItems.slice(0, ITEMS_BEFORE_EXPANSION);
  }

  return items.map((item) => <ArgText key={item} text={item === '' ? '""' : item} />);
};

const ArgSummary: FC<ArgSummaryProps> = ({ value, initialExpandedArgs }) => {
  const { summary, detail } = value;

  const [isOpen, setIsOpen] = useState(false);
  const [isExpanded, setIsExpanded] = useState(initialExpandedArgs || false);

  if (summary === undefined || summary === null) return null;
  // summary is used for the default value
  // below check fixes not displaying default values for boolean typescript vars
  const summaryAsString = typeof summary.toString === 'function' ? summary.toString() : summary;

  if (detail == null) {
    const cannotBeSafelySplitted = /[(){}[\]<>]/.test(summaryAsString);

    if (cannotBeSafelySplitted) {
      return <ArgText text={summaryAsString} simple={summaryAsString.includes('|')} />;
    }

    const summaryItems = getSummaryItems(summaryAsString);
    const itemsCount = summaryItems.length;
    const hasManyItems = itemsCount > ITEMS_BEFORE_EXPANSION;

    return hasManyItems ? (
      <Summary isExpanded={isExpanded}>
        {renderSummaryItems(summaryItems, isExpanded)}
        <ExpandButton onClick={() => setIsExpanded(!isExpanded)}>
          {isExpanded ? 'Show less...' : `Show ${itemsCount - ITEMS_BEFORE_EXPANSION} more...`}
        </ExpandButton>
      </Summary>
    ) : (
      <Summary>{renderSummaryItems(summaryItems)}</Summary>
    );
  }

  return (
    <WithTooltipPure
      closeOnClick
      trigger="click"
      placement="bottom"
      tooltipShown={isOpen}
      onVisibilityChange={(isVisible) => {
        setIsOpen(isVisible);
      }}
      tooltip={
        <Detail width={calculateDetailWidth(detail)}>
          <SyntaxHighlighter language="jsx" format={false}>
            {detail}
          </SyntaxHighlighter>
        </Detail>
      }
    >
      <Expandable className="sbdocs-expandable">
        <span>{summaryAsString}</span>
        <ArrowIcon icon={isOpen ? 'arrowup' : 'arrowdown'} />
      </Expandable>
    </WithTooltipPure>
  );
};

export const ArgValue: FC<ArgValueProps> = ({ value, initialExpandedArgs }) => {
  return value == null ? (
    <EmptyArg />
  ) : (
    <ArgSummary value={value} initialExpandedArgs={initialExpandedArgs} />
  );
};<|MERGE_RESOLUTION|>--- conflicted
+++ resolved
@@ -34,11 +34,7 @@
   minWidth: 100,
 }));
 
-<<<<<<< HEAD
 const Text = styled.span<{ simple?: boolean }>(codeCommon, ({ theme, simple = false }) => ({
-=======
-const Text = styled.span<{}>(codeCommon, ({ theme }) => ({
->>>>>>> 62200c63
   flex: '0 0 auto',
   fontFamily: theme.typography.fonts.mono,
   fontSize: theme.typography.size.s1,
@@ -51,16 +47,13 @@
   paddingTop: '2px',
   paddingBottom: '2px',
   lineHeight: '13px',
-<<<<<<< HEAD
+  whiteSpace: 'normal',
+  maxWidth: '100%',
   ...(simple && {
     background: 'transparent',
     border: '0 none',
     paddingLeft: 0,
   }),
-=======
-  whiteSpace: 'normal',
-  maxWidth: '100%',
->>>>>>> 62200c63
 }));
 
 const ExpandButton = styled.button<{}>(({ theme }) => ({
