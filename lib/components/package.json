{
  "name": "@storybook/components",
  "version": "6.5.0-beta.5",
  "description": "Core Storybook Components",
  "keywords": [
    "storybook"
  ],
  "homepage": "https://github.com/storybookjs/storybook/tree/main/lib/components",
  "bugs": {
    "url": "https://github.com/storybookjs/storybook/issues"
  },
  "repository": {
    "type": "git",
    "url": "https://github.com/storybookjs/storybook.git",
    "directory": "lib/components"
  },
  "funding": {
    "type": "opencollective",
    "url": "https://opencollective.com/storybook"
  },
  "license": "MIT",
  "sideEffects": false,
  "main": "dist/cjs/index.js",
  "module": "dist/esm/index.js",
  "types": "dist/ts3.9/index.d.ts",
  "typesVersions": {
    "<3.8": {
      "dist/ts3.9/*": [
        "dist/ts3.4/*"
      ]
    }
  },
  "files": [
    "dist/**/*",
    "README.md",
    "*.js",
    "*.d.ts"
  ],
  "scripts": {
    "prepare": "ts-node ../../scripts/prebundle.ts"
  },
  "dependencies": {
    "@storybook/client-logger": "6.5.0-beta.5",
    "@storybook/csf": "0.0.2--canary.4566f4d.1",
<<<<<<< HEAD
    "@storybook/theming": "6.5.0-beta.4",
=======
    "@storybook/theming": "6.5.0-beta.5",
    "@types/react-syntax-highlighter": "11.0.5",
>>>>>>> 973d3359
    "core-js": "^3.8.2",
    "prism-react-renderer": "^1.3.1",
    "regenerator-runtime": "^0.13.7"
  },
  "devDependencies": {
    "@popperjs/core": "^2.6.0",
    "@types/color-convert": "^2.0.0",
    "@types/overlayscrollbars": "^1.12.0",
    "color-convert": "^2.0.1",
    "css": "^3.0.0",
    "fast-deep-equal": "^3.1.3",
    "global": "^4.4.0",
    "jest": "^26.6.3",
    "lodash": "^4.17.21",
    "markdown-to-jsx": "^7.1.3",
    "memoizerific": "^1.11.3",
    "overlayscrollbars": "^1.13.1",
    "polished": "^4.2.2",
    "prettier": ">=2.2.1 <=2.3.0",
    "prop-types": "^15.7.2",
    "qs": "^6.10.0",
    "react-colorful": "^5.1.2",
    "react-popper-tooltip": "^3.1.1",
    "react-textarea-autosize": "^8.3.0",
    "ts-dedent": "^2.0.0",
    "ts-node": "^10.4.0",
    "util-deprecate": "^1.0.2"
  },
  "peerDependencies": {
    "react": "^16.8.0 || ^17.0.0 || ^18.0.0",
    "react-dom": "^16.8.0 || ^17.0.0 || ^18.0.0"
  },
  "publishConfig": {
    "access": "public"
  },
  "bundlerEntrypoint": "./src/index.ts",
  "gitHead": "77cd38edc2aa4728c360467c5418bb2ef2d8817a",
  "sbmodern": "dist/modern/index.js"
}<|MERGE_RESOLUTION|>--- conflicted
+++ resolved
@@ -42,12 +42,7 @@
   "dependencies": {
     "@storybook/client-logger": "6.5.0-beta.5",
     "@storybook/csf": "0.0.2--canary.4566f4d.1",
-<<<<<<< HEAD
-    "@storybook/theming": "6.5.0-beta.4",
-=======
     "@storybook/theming": "6.5.0-beta.5",
-    "@types/react-syntax-highlighter": "11.0.5",
->>>>>>> 973d3359
     "core-js": "^3.8.2",
     "prism-react-renderer": "^1.3.1",
     "regenerator-runtime": "^0.13.7"
