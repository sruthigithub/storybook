--- conflicted
+++ resolved
@@ -1,10 +1,6 @@
 {
   "name": "@storybook/components",
-<<<<<<< HEAD
-  "version": "4.0.0-alpha.24",
-=======
   "version": "4.0.0-alpha.25",
->>>>>>> 5971cee7
   "description": "Core Storybook Components",
   "keywords": [
     "storybook"
@@ -36,15 +32,11 @@
     "@storybook/core-events": "4.0.0-alpha.24",
     "@storybook/addons": "4.0.0-alpha.24",
     "global": "^4.3.2",
-<<<<<<< HEAD
     "immer": "^1.5.0",
     "js-beautify": "^1.8.6",
     "lodash.pick": "^4.4.0",
     "lodash.throttle": "^4.1.1",
     "memoizerific": "^1.11.3",
-=======
-    "lodash": "^4.17.11",
->>>>>>> 5971cee7
     "prop-types": "^15.6.2",
     "qs": "^6.5.2",
     "react-focus-lock": "^1.13.2",
@@ -56,15 +48,9 @@
     "render-fragment": "^0.1.1"
   },
   "devDependencies": {
-<<<<<<< HEAD
-    "@storybook/addon-actions": "4.0.0-alpha.24",
-    "@storybook/addon-knobs": "4.0.0-alpha.24",
-    "@storybook/react": "4.0.0-alpha.24"
-=======
     "@storybook/addon-actions": "4.0.0-alpha.25",
     "@storybook/addon-knobs": "4.0.0-alpha.25",
     "@storybook/react": "4.0.0-alpha.25"
->>>>>>> 5971cee7
   },
   "peerDependencies": {
     "react": "*",
