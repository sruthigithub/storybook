{
  "name": "@storybook/components",
  "version": "6.0.21",
  "description": "Core Storybook Components",
  "keywords": [
    "storybook"
  ],
  "homepage": "https://github.com/storybookjs/storybook/tree/master/lib/components",
  "bugs": {
    "url": "https://github.com/storybookjs/storybook/issues"
  },
  "repository": {
    "type": "git",
    "url": "https://github.com/storybookjs/storybook.git",
    "directory": "lib/components"
  },
  "license": "MIT",
  "main": "dist/index.js",
  "types": "dist/index.d.ts",
  "files": [
    "dist/**/*",
    "README.md",
    "*.js",
    "*.d.ts",
    "ts3.5/**/*"
  ],
  "scripts": {
    "prepare": "node ../../scripts/prepare.js"
  },
  "dependencies": {
<<<<<<< HEAD
    "@popperjs/core": "^2.4.4",
    "@storybook/client-logger": "6.0.16",
=======
    "@storybook/client-logger": "6.0.21",
>>>>>>> 46204154
    "@storybook/csf": "0.0.1",
    "@storybook/theming": "6.0.21",
    "@types/overlayscrollbars": "^1.9.0",
    "@types/react-color": "^3.0.1",
    "@types/react-syntax-highlighter": "11.0.4",
    "core-js": "^3.0.1",
    "fast-deep-equal": "^3.1.1",
    "global": "^4.3.2",
    "lodash": "^4.17.15",
    "markdown-to-jsx": "^6.11.4",
    "memoizerific": "^1.11.3",
    "overlayscrollbars": "^1.10.2",
    "polished": "^3.4.4",
    "react": "^16.8.3",
    "react-color": "^2.17.0",
    "react-dom": "^16.8.3",
    "react-popper-tooltip": "^3.1.0",
    "react-syntax-highlighter": "^12.2.1",
    "react-textarea-autosize": "^8.1.1",
    "ts-dedent": "^1.1.1"
  },
  "devDependencies": {
    "css": "^2.2.4",
    "enzyme": "^3.9.0",
    "jest": "^26.0.0",
    "jest-enzyme": "^7.0.2"
  },
  "peerDependencies": {
    "react": "*",
    "react-dom": "*"
  },
  "publishConfig": {
    "access": "public"
  },
  "gitHead": "fb14a86c1cbf5eb21023bf2021eecdea9c6df83d",
  "typesVersions": {
    "<=3.5": {
      "*": [
        "ts3.5/*"
      ]
    }
  }
}<|MERGE_RESOLUTION|>--- conflicted
+++ resolved
@@ -28,12 +28,8 @@
     "prepare": "node ../../scripts/prepare.js"
   },
   "dependencies": {
-<<<<<<< HEAD
     "@popperjs/core": "^2.4.4",
-    "@storybook/client-logger": "6.0.16",
-=======
     "@storybook/client-logger": "6.0.21",
->>>>>>> 46204154
     "@storybook/csf": "0.0.1",
     "@storybook/theming": "6.0.21",
     "@types/overlayscrollbars": "^1.9.0",
