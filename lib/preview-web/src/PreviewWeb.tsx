--- conflicted
+++ resolved
@@ -302,10 +302,7 @@
   //     in which case we render it to the root element, OR
   // - a story selected in "docs" viewMode,
   //     in which case we render the docsPage for that story
-  async renderSelection({
-    persistedArgs,
-    forceCleanRender = false,
-  }: { persistedArgs?: Args; forceCleanRender?: boolean } = {}) {
+  async renderSelection({ persistedArgs }: { persistedArgs?: Args } = {}) {
     if (!this.urlStore.selection) {
       throw new Error('Cannot render story as no selection was made');
     }
@@ -335,11 +332,7 @@
     }
 
     // Don't re-render the story if nothing has changed to justify it
-<<<<<<< HEAD
-    if (!storyChanged && !implementationChanged && !viewModeChanged && !forceCleanRender) {
-=======
     if (this.previousStory && !storyChanged && !implementationChanged && !viewModeChanged) {
->>>>>>> ea631b79
       this.channel.emit(Events.STORY_UNCHANGED, selection.storyId);
       return;
     }
@@ -446,7 +439,7 @@
       this.channel.on(Events.RESET_STORY_ARGS, render);
     }
 
-    return () => {
+    return async () => {
       if (!global?.FEATURES?.modernInlineRender) {
         this.channel.off(Events.UPDATE_GLOBALS, render);
         this.channel.off(Events.UPDATE_STORY_ARGS, render);
@@ -637,13 +630,8 @@
       ReactDOM.unmountComponentAtNode(this.view.docsRoot());
     }
 
-<<<<<<< HEAD
-    if (previousViewMode === 'story') {
+    if (previousViewMode) {
       await this.previousCleanup();
-=======
-    if (previousViewMode) {
-      this.previousCleanup();
->>>>>>> ea631b79
     }
   }
 
