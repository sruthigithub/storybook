{
  "name": "@storybook/ui",
  "version": "3.2.7",
  "description": "Core Storybook UI",
  "license": "MIT",
  "main": "dist/index.js",
  "repository": {
    "type": "git",
    "url": "https://github.com/storybooks/storybook.git"
  },
  "scripts": {
    "prepublish": "node ../../scripts/prepublish.js",
    "publish-storybook": "bash ./.scripts/publish_storybook.sh",
    "storybook": "start-storybook -p 9010"
  },
  "dependencies": {
    "@hypnosphi/fuse.js": "^3.0.9",
<<<<<<< HEAD
    "@storybook/components": "^3.2.6",
=======
    "@storybook/components": "^3.2.7",
    "@storybook/react-fuzzy": "^0.4.0",
>>>>>>> 5f5dc40e
    "babel-runtime": "^6.23.0",
    "deep-equal": "^1.0.1",
    "events": "^1.1.1",
    "global": "^4.3.2",
    "json-stringify-safe": "^5.0.1",
    "keycode": "^2.1.8",
    "lodash.debounce": "^4.0.8",
    "lodash.pick": "^4.4.0",
    "lodash.sortby": "^4.7.0",
    "mantra-core": "^1.7.0",
    "podda": "^1.2.2",
    "prop-types": "^15.5.10",
    "qs": "^6.4.0",
    "react-fuzzy": "^0.4.1",
    "react-icons": "^2.2.5",
    "react-inspector": "^2.1.1",
    "react-komposer": "^2.0.0",
    "react-modal": "^2.2.4",
    "react-split-pane": "^0.1.65",
    "react-treebeard": "^2.0.3",
    "redux": "^3.6.0"
  },
  "devDependencies": {
    "enzyme": "^2.9.1"
  },
  "peerDependencies": {
    "react": "*",
    "react-dom": "*"
  }
}<|MERGE_RESOLUTION|>--- conflicted
+++ resolved
@@ -15,12 +15,7 @@
   },
   "dependencies": {
     "@hypnosphi/fuse.js": "^3.0.9",
-<<<<<<< HEAD
-    "@storybook/components": "^3.2.6",
-=======
     "@storybook/components": "^3.2.7",
-    "@storybook/react-fuzzy": "^0.4.0",
->>>>>>> 5f5dc40e
     "babel-runtime": "^6.23.0",
     "deep-equal": "^1.0.1",
     "events": "^1.1.1",
