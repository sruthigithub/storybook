{
  "name": "@storybook/ui",
  "version": "6.5.0-alpha.64",
  "description": "Core Storybook UI",
  "keywords": [
    "storybook"
  ],
  "homepage": "https://github.com/storybookjs/storybook/tree/main/lib/ui",
  "bugs": {
    "url": "https://github.com/storybookjs/storybook/issues"
  },
  "repository": {
    "type": "git",
    "url": "https://github.com/storybookjs/storybook.git",
    "directory": "lib/ui"
  },
  "funding": {
    "type": "opencollective",
    "url": "https://opencollective.com/storybook"
  },
  "license": "MIT",
  "sideEffects": false,
  "main": "dist/cjs/index.js",
  "module": "dist/esm/index.js",
  "types": "dist/ts3.9/index.d.ts",
  "typesVersions": {
    "<3.8": {
      "dist/ts3.9/*": [
        "dist/ts3.4/*"
      ]
    }
  },
  "files": [
    "dist/**/*",
    "README.md",
    "*.js",
    "*.d.ts"
  ],
  "scripts": {
    "prepare": "ts-node ../../scripts/prebundle.ts"
  },
  "dependencies": {
    "@storybook/addons": "6.5.0-alpha.64",
<<<<<<< HEAD
=======
    "@storybook/api": "6.5.0-alpha.64",
>>>>>>> 96f6276d
    "@storybook/channels": "6.5.0-alpha.64",
    "@storybook/client-logger": "6.5.0-alpha.64",
    "@storybook/components": "6.5.0-alpha.64",
    "@storybook/core-events": "6.5.0-alpha.64",
<<<<<<< HEAD
    "@storybook/manager-api": "6.5.0-alpha.64",
=======
>>>>>>> 96f6276d
    "@storybook/router": "6.5.0-alpha.64",
    "@storybook/semver": "^7.3.2",
    "@storybook/theming": "6.5.0-alpha.64",
    "core-js": "^3.8.2",
    "regenerator-runtime": "^0.13.7",
    "resolve-from": "^5.0.0"
  },
  "devDependencies": {
    "@babel/core": "^7.12.10",
    "@testing-library/react": "^11.2.2",
    "copy-to-clipboard": "^3.3.1",
    "core-js-pure": "^3.8.2",
    "downshift": "^6.0.15",
    "enzyme": "^3.11.0",
    "flush-promises": "^1.0.2",
    "fuse.js": "^3.6.1",
    "global": "^4.4.0",
    "lodash": "^4.17.21",
    "markdown-to-jsx": "^7.1.3",
    "memoizerific": "^1.11.3",
    "polished": "^4.2.2",
    "qs": "^6.10.0",
    "react-draggable": "^4.4.3",
    "react-helmet-async": "^1.0.7",
    "react-sizeme": "^3.0.1",
    "store2": "^2.12.0",
    "ts-node": "^10.4.0",
    "webpack": "4"
  },
  "peerDependencies": {
    "react": "^16.8.0 || ^17.0.0 || ^18.0.0",
    "react-dom": "^16.8.0 || ^17.0.0 || ^18.0.0"
  },
  "publishConfig": {
    "access": "public"
  },
  "bundlerEntrypoint": "./src/index.tsx",
  "gitHead": "7417a230d67b54d65caedcfb584f924b879ac9f5",
  "sbmodern": "dist/modern/index.js"
}<|MERGE_RESOLUTION|>--- conflicted
+++ resolved
@@ -41,18 +41,11 @@
   },
   "dependencies": {
     "@storybook/addons": "6.5.0-alpha.64",
-<<<<<<< HEAD
-=======
-    "@storybook/api": "6.5.0-alpha.64",
->>>>>>> 96f6276d
     "@storybook/channels": "6.5.0-alpha.64",
     "@storybook/client-logger": "6.5.0-alpha.64",
     "@storybook/components": "6.5.0-alpha.64",
     "@storybook/core-events": "6.5.0-alpha.64",
-<<<<<<< HEAD
     "@storybook/manager-api": "6.5.0-alpha.64",
-=======
->>>>>>> 96f6276d
     "@storybook/router": "6.5.0-alpha.64",
     "@storybook/semver": "^7.3.2",
     "@storybook/theming": "6.5.0-alpha.64",
