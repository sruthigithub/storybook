{
  "name": "@storybook/ui",
  "version": "5.0.0-alpha.5",
  "description": "Core Storybook UI",
  "keywords": [
    "storybook"
  ],
  "homepage": "https://github.com/storybooks/storybook/tree/master/lib/ui",
  "bugs": {
    "url": "https://github.com/storybooks/storybook/issues"
  },
  "repository": {
    "type": "git",
    "url": "https://github.com/storybooks/storybook.git"
  },
  "license": "MIT",
  "main": "dist/index.js",
  "jsnext:main": "src/index.js",
  "scripts": {
    "createDlls": "node -r esm ./scripts/createDlls.js",
    "prepare": "node ../../scripts/prepare.js"
  },
  "dependencies": {
<<<<<<< HEAD
    "@storybook/router": "5.0.0-alpha.4",
    "@storybook/addons": "5.0.0-alpha.4",
    "@storybook/client-logger": "5.0.0-alpha.4",
    "@storybook/components": "5.0.0-alpha.4",
    "@storybook/theming": "5.0.0-alpha.4",
    "@storybook/core-events": "5.0.0-alpha.4",
=======
    "@reach/router": "^1.2.1",
    "@storybook/addons": "5.0.0-alpha.5",
    "@storybook/client-logger": "5.0.0-alpha.5",
    "@storybook/components": "5.0.0-alpha.5",
    "@storybook/core-events": "5.0.0-alpha.5",
    "@storybook/theming": "5.0.0-alpha.5",
>>>>>>> 2176cc52
    "eventemitter3": "^3.1.0",
    "fast-deep-equal": "^2.0.1",
    "fuse.js": "^3.3.0",
    "global": "^4.3.2",
    "history": "^4.7.2",
    "keycode": "^2.2.0",
    "lodash.debounce": "^4.0.8",
    "lodash.isequal": "^4.5.0",
    "lodash.mergewith": "^4.6.1",
    "lodash.pick": "^4.4.0",
    "lodash.sortby": "^4.7.0",
    "lodash.throttle": "^4.1.1",
    "markdown-to-jsx": "^6.9.0",
    "memoizerific": "^1.11.3",
    "prop-types": "^15.6.2",
    "qs": "^6.5.2",
    "react": "^16.7.0",
    "react-dom": "^16.7.0",
    "react-draggable": "^3.1.1",
    "react-lifecycles-compat": "^3.0.4",
    "react-modal": "^3.8.1",
    "react-resize-detector": "^3.2.1",
    "to-camel-case": "^1.0.0",
    "util-deprecate": "^1.0.2"
  },
  "devDependencies": {
    "terser-webpack-plugin": "^1.2.1",
    "webpack": "^4.28.3"
  },
  "publishConfig": {
    "access": "public"
  }
}<|MERGE_RESOLUTION|>--- conflicted
+++ resolved
@@ -21,21 +21,12 @@
     "prepare": "node ../../scripts/prepare.js"
   },
   "dependencies": {
-<<<<<<< HEAD
-    "@storybook/router": "5.0.0-alpha.4",
-    "@storybook/addons": "5.0.0-alpha.4",
-    "@storybook/client-logger": "5.0.0-alpha.4",
-    "@storybook/components": "5.0.0-alpha.4",
-    "@storybook/theming": "5.0.0-alpha.4",
-    "@storybook/core-events": "5.0.0-alpha.4",
-=======
-    "@reach/router": "^1.2.1",
+    "@storybook/router": "5.0.0-alpha.5",
     "@storybook/addons": "5.0.0-alpha.5",
     "@storybook/client-logger": "5.0.0-alpha.5",
     "@storybook/components": "5.0.0-alpha.5",
+    "@storybook/theming": "5.0.0-alpha.5",
     "@storybook/core-events": "5.0.0-alpha.5",
-    "@storybook/theming": "5.0.0-alpha.5",
->>>>>>> 2176cc52
     "eventemitter3": "^3.1.0",
     "fast-deep-equal": "^2.0.1",
     "fuse.js": "^3.3.0",
