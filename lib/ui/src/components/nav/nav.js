--- conflicted
+++ resolved
@@ -78,19 +78,15 @@
 ));
 Brand.displayName = 'Brand';
 
-<<<<<<< HEAD
-const Nav = ({ title, url, storyId, notifications = [], stories, menu: items }) => (
-=======
 const Nav = ({
   title,
   url,
-  componentId,
+  storyId,
   notifications = [],
   stories,
   menu: items,
   menuHighlighted,
 }) => (
->>>>>>> a6173bfb
   <Container>
     <Inner>
       <Main>
