{
  "name": "@storybook/cli",
  "version": "6.0.0-beta.0",
  "description": "Storybook's CLI - easiest method of adding storybook to your projects",
  "keywords": [
    "cli",
    "generator",
    "storybook"
  ],
  "homepage": "https://github.com/storybookjs/storybook/tree/master/lib/cli",
  "bugs": {
    "url": "https://github.com/storybookjs/storybook/issues"
  },
  "repository": {
    "type": "git",
    "url": "https://github.com/storybookjs/storybook.git",
    "directory": "lib/cli"
  },
  "license": "MIT",
  "author": "Storybook Team",
  "bin": {
    "getstorybook": "./bin/index.js",
    "sb": "./bin/index.js"
  },
  "files": [
    "bin/**/*",
    "dist/**/*",
    "README.md",
    "*.js",
    "*.d.ts",
    "ts3.5/**/*"
  ],
  "scripts": {
    "prepare": "node ../../scripts/prepare.js",
    "test": "cd test && ./run_tests.sh",
    "test-latest-cra": "cd test && ./test_latest_cra.sh",
    "test-yarn-2": "cd test && ./run_tests_yarn_2.sh"
  },
  "dependencies": {
    "@babel/core": "^7.8.4",
    "@babel/preset-env": "^7.8.4",
    "@storybook/codemod": "6.0.0-beta.0",
    "@storybook/node-logger": "6.0.0-beta.0",
    "chalk": "^3.0.0",
    "commander": "^5.0.0",
    "core-js": "^3.0.1",
    "cross-spawn": "^7.0.0",
    "envinfo": "^7.5.0",
    "express": "^4.17.1",
    "find-up": "^4.1.0",
    "fs-extra": "^9.0.0",
    "get-port": "^5.1.1",
    "inquirer": "^7.0.0",
    "jscodeshift": "^0.6.3",
    "json5": "^2.1.1",
    "leven": "^3.1.0",
    "pkg-add-deps": "^0.1.0",
    "puppeteer-core": "2.1.1",
    "semver": "^7.3.2",
    "shelljs": "^0.8.3",
    "strip-json-comments": "^3.0.1",
    "update-notifier": "^4.0.0"
  },
  "devDependencies": {
<<<<<<< HEAD
    "@storybook/addon-actions": "6.0.0-alpha.1",
    "@storybook/addon-centered": "6.0.0-alpha.1",
    "@storybook/addon-graphql": "6.0.0-alpha.1",
    "@storybook/addon-info": "6.0.0-alpha.1",
    "@storybook/addon-knobs": "6.0.0-alpha.1",
    "@storybook/addon-links": "6.0.0-alpha.1",
    "@storybook/addon-notes": "6.0.0-alpha.1",
    "@storybook/addon-options": "6.0.0-alpha.1",
    "@storybook/addon-storyshots": "6.0.0-alpha.1",
    "@storybook/addons": "6.0.0-alpha.1",
    "@storybook/angular": "6.0.0-alpha.1",
    "@storybook/aurelia": "6.0.0-alpha.1",
    "@storybook/channel-postmessage": "6.0.0-alpha.1",
    "@storybook/channel-websocket": "6.0.0-alpha.1",
    "@storybook/channels": "6.0.0-alpha.1",
    "@storybook/ember": "6.0.0-alpha.1",
    "@storybook/html": "6.0.0-alpha.1",
    "@storybook/marionette": "6.0.0-alpha.1",
    "@storybook/marko": "6.0.0-alpha.1",
    "@storybook/mithril": "6.0.0-alpha.1",
    "@storybook/preact": "6.0.0-alpha.1",
    "@storybook/rax": "6.0.0-alpha.1",
    "@storybook/react-native": "6.0.0-alpha.0",
    "@storybook/react": "6.0.0-alpha.1",
    "@storybook/riot": "6.0.0-alpha.1",
    "@storybook/svelte": "6.0.0-alpha.1",
    "@storybook/ui": "6.0.0-alpha.1",
    "@storybook/vue": "6.0.0-alpha.1",
    "@storybook/web-components": "6.0.0-alpha.1"
=======
    "@storybook/addon-actions": "6.0.0-beta.0",
    "@storybook/addon-graphql": "6.0.0-beta.0",
    "@storybook/addon-knobs": "6.0.0-beta.0",
    "@storybook/addon-links": "6.0.0-beta.0",
    "@storybook/addon-storyshots": "6.0.0-beta.0",
    "@storybook/addons": "6.0.0-beta.0",
    "@storybook/angular": "6.0.0-beta.0",
    "@storybook/channel-postmessage": "6.0.0-beta.0",
    "@storybook/channel-websocket": "6.0.0-beta.0",
    "@storybook/channels": "6.0.0-beta.0",
    "@storybook/ember": "6.0.0-beta.0",
    "@storybook/html": "6.0.0-beta.0",
    "@storybook/marionette": "6.0.0-beta.0",
    "@storybook/marko": "6.0.0-beta.0",
    "@storybook/mithril": "6.0.0-beta.0",
    "@storybook/preact": "6.0.0-beta.0",
    "@storybook/rax": "6.0.0-beta.0",
    "@storybook/react": "6.0.0-beta.0",
    "@storybook/react-native": "6.0.0-alpha.0",
    "@storybook/riot": "6.0.0-beta.0",
    "@storybook/svelte": "6.0.0-beta.0",
    "@storybook/ui": "6.0.0-beta.0",
    "@storybook/vue": "6.0.0-beta.0",
    "@storybook/web-components": "6.0.0-beta.0"
  },
  "peerDependencies": {
    "jest": "*"
>>>>>>> 11ad35dd
  },
  "publishConfig": {
    "access": "public"
  },
  "gitHead": "4b9d901add9452525135caae98ae5f78dd8da9ff"
}<|MERGE_RESOLUTION|>--- conflicted
+++ resolved
@@ -62,37 +62,6 @@
     "update-notifier": "^4.0.0"
   },
   "devDependencies": {
-<<<<<<< HEAD
-    "@storybook/addon-actions": "6.0.0-alpha.1",
-    "@storybook/addon-centered": "6.0.0-alpha.1",
-    "@storybook/addon-graphql": "6.0.0-alpha.1",
-    "@storybook/addon-info": "6.0.0-alpha.1",
-    "@storybook/addon-knobs": "6.0.0-alpha.1",
-    "@storybook/addon-links": "6.0.0-alpha.1",
-    "@storybook/addon-notes": "6.0.0-alpha.1",
-    "@storybook/addon-options": "6.0.0-alpha.1",
-    "@storybook/addon-storyshots": "6.0.0-alpha.1",
-    "@storybook/addons": "6.0.0-alpha.1",
-    "@storybook/angular": "6.0.0-alpha.1",
-    "@storybook/aurelia": "6.0.0-alpha.1",
-    "@storybook/channel-postmessage": "6.0.0-alpha.1",
-    "@storybook/channel-websocket": "6.0.0-alpha.1",
-    "@storybook/channels": "6.0.0-alpha.1",
-    "@storybook/ember": "6.0.0-alpha.1",
-    "@storybook/html": "6.0.0-alpha.1",
-    "@storybook/marionette": "6.0.0-alpha.1",
-    "@storybook/marko": "6.0.0-alpha.1",
-    "@storybook/mithril": "6.0.0-alpha.1",
-    "@storybook/preact": "6.0.0-alpha.1",
-    "@storybook/rax": "6.0.0-alpha.1",
-    "@storybook/react-native": "6.0.0-alpha.0",
-    "@storybook/react": "6.0.0-alpha.1",
-    "@storybook/riot": "6.0.0-alpha.1",
-    "@storybook/svelte": "6.0.0-alpha.1",
-    "@storybook/ui": "6.0.0-alpha.1",
-    "@storybook/vue": "6.0.0-alpha.1",
-    "@storybook/web-components": "6.0.0-alpha.1"
-=======
     "@storybook/addon-actions": "6.0.0-beta.0",
     "@storybook/addon-graphql": "6.0.0-beta.0",
     "@storybook/addon-knobs": "6.0.0-beta.0",
@@ -120,7 +89,6 @@
   },
   "peerDependencies": {
     "jest": "*"
->>>>>>> 11ad35dd
   },
   "publishConfig": {
     "access": "public"
