{
  "name": "@storybook/cli",
  "version": "3.0.0",
  "description": "Storybook's CLI - easiest method of adding storybook to your projects",
  "bin": {
    "getstorybook": "./bin/generate.js"
  },
  "repository": {
    "type": "git",
    "url": "git+https://github.com/storybooks/storybook.git"
  },
  "keywords": [
    "storybook",
    "generator",
    "cli"
  ],
  "author": "",
  "license": "MIT",
  "bugs": {
    "url": "https://github.com/storybooks/storybook/issues"
  },
  "homepage": "https://github.com/storybooks/storybook/tree/master/lib/cli",
  "dependencies": {
    "@storybook/codemod": "^3.0.0",
    "chalk": "^1.1.3",
    "child-process-promise": "^2.2.1",
    "commander": "^2.9.0",
    "cross-spawn": "^5.0.1",
    "jscodeshift": "^0.3.30",
    "json5": "^0.5.1",
    "merge-dirs": "^0.2.1",
    "opencollective": "^1.0.3",
    "shelljs": "^0.7.7",
    "update-notifier": "^2.1.0"
  },
<<<<<<< HEAD
  "devDependencies": {
    "@kadira/storybook": "^2.35.3",
    "prop-types": "^15.5.8",
    "react": "^15.5.4",
    "react-dom": "^15.5.4"
=======
  "scripts": {
    "postinstall": "opencollective postinstall --collective=storybook"
>>>>>>> fceded04
  }
}<|MERGE_RESOLUTION|>--- conflicted
+++ resolved
@@ -33,15 +33,7 @@
     "shelljs": "^0.7.7",
     "update-notifier": "^2.1.0"
   },
-<<<<<<< HEAD
-  "devDependencies": {
-    "@kadira/storybook": "^2.35.3",
-    "prop-types": "^15.5.8",
-    "react": "^15.5.4",
-    "react-dom": "^15.5.4"
-=======
   "scripts": {
     "postinstall": "opencollective postinstall --collective=storybook"
->>>>>>> fceded04
   }
 }