{
  "name": "@storybook/cli",
  "version": "5.1.0-alpha.34",
  "description": "Storybook's CLI - easiest method of adding storybook to your projects",
  "keywords": [
    "cli",
    "generator",
    "storybook"
  ],
  "homepage": "https://github.com/storybooks/storybook/tree/master/lib/cli",
  "bugs": {
    "url": "https://github.com/storybooks/storybook/issues"
  },
  "repository": {
    "type": "git",
    "url": "https://github.com/storybooks/storybook.git",
    "directory": "lib/cli"
  },
  "license": "MIT",
  "author": "Storybook Team",
  "bin": {
    "getstorybook": "./bin/index.js",
    "sb": "./bin/index.js"
  },
  "scripts": {
    "test": "cd test && ./run_tests.sh",
    "test-latest-cra": "cd test && ./test_latest_cra.sh"
  },
  "dependencies": {
    "@babel/core": "^7.3.4",
    "@babel/preset-env": "^7.4.1",
    "@babel/register": "^7.0.0",
<<<<<<< HEAD
    "@storybook/codemod": "^5.1.0-alpha.33",
=======
    "@storybook/codemod": "5.1.0-alpha.34",
>>>>>>> a83f1fa7
    "chalk": "^2.4.1",
    "commander": "^2.19.0",
    "core-js": "^2.6.5",
    "cross-spawn": "^6.0.5",
    "inquirer": "^6.2.0",
    "jscodeshift": "^0.6.3",
    "json5": "^2.1.0",
    "merge-dirs": "^0.2.1",
    "semver": "^5.6.0",
    "shelljs": "^0.8.3",
    "update-notifier": "^2.5.0"
  },
  "devDependencies": {
<<<<<<< HEAD
    "@storybook/addon-actions": "^5.1.0-alpha.33",
    "@storybook/addon-centered": "^5.1.0-alpha.33",
    "@storybook/addon-graphql": "^5.1.0-alpha.33",
    "@storybook/addon-info": "^5.1.0-alpha.33",
    "@storybook/addon-knobs": "^5.1.0-alpha.33",
    "@storybook/addon-links": "^5.1.0-alpha.33",
    "@storybook/addon-notes": "^5.1.0-alpha.33",
    "@storybook/addon-options": "^5.1.0-alpha.33",
    "@storybook/addon-storyshots": "^5.1.0-alpha.33",
    "@storybook/addons": "^5.1.0-alpha.33",
    "@storybook/angular": "^5.1.0-alpha.33",
    "@storybook/channel-postmessage": "^5.1.0-alpha.33",
    "@storybook/channel-websocket": "^5.1.0-alpha.33",
    "@storybook/channels": "^5.1.0-alpha.33",
    "@storybook/ember": "^5.1.0-alpha.33",
    "@storybook/html": "^5.1.0-alpha.33",
    "@storybook/marko": "^5.1.0-alpha.33",
    "@storybook/mithril": "^5.1.0-alpha.33",
    "@storybook/polymer": "^5.1.0-alpha.33",
    "@storybook/preact": "^5.1.0-alpha.33",
    "@storybook/react": "^5.1.0-alpha.33",
    "@storybook/react-native": "^5.1.0-alpha.33",
    "@storybook/riot": "^5.1.0-alpha.33",
    "@storybook/svelte": "^5.1.0-alpha.33",
    "@storybook/ui": "^5.1.0-alpha.33",
    "@storybook/vue": "^5.1.0-alpha.33"
=======
    "@storybook/addon-actions": "5.1.0-alpha.34",
    "@storybook/addon-centered": "5.1.0-alpha.34",
    "@storybook/addon-graphql": "5.1.0-alpha.34",
    "@storybook/addon-info": "5.1.0-alpha.34",
    "@storybook/addon-knobs": "5.1.0-alpha.34",
    "@storybook/addon-links": "5.1.0-alpha.34",
    "@storybook/addon-notes": "5.1.0-alpha.34",
    "@storybook/addon-options": "5.1.0-alpha.34",
    "@storybook/addon-storyshots": "5.1.0-alpha.34",
    "@storybook/addons": "5.1.0-alpha.34",
    "@storybook/angular": "5.1.0-alpha.34",
    "@storybook/channel-postmessage": "5.1.0-alpha.34",
    "@storybook/channel-websocket": "5.1.0-alpha.34",
    "@storybook/channels": "5.1.0-alpha.34",
    "@storybook/ember": "5.1.0-alpha.34",
    "@storybook/html": "5.1.0-alpha.34",
    "@storybook/marko": "5.1.0-alpha.34",
    "@storybook/mithril": "5.1.0-alpha.34",
    "@storybook/polymer": "5.1.0-alpha.34",
    "@storybook/preact": "5.1.0-alpha.34",
    "@storybook/react": "5.1.0-alpha.34",
    "@storybook/react-native": "5.1.0-alpha.34",
    "@storybook/riot": "5.1.0-alpha.34",
    "@storybook/svelte": "5.1.0-alpha.34",
    "@storybook/ui": "5.1.0-alpha.34",
    "@storybook/vue": "5.1.0-alpha.34"
>>>>>>> a83f1fa7
  },
  "publishConfig": {
    "access": "public"
  }
}<|MERGE_RESOLUTION|>--- conflicted
+++ resolved
@@ -30,11 +30,7 @@
     "@babel/core": "^7.3.4",
     "@babel/preset-env": "^7.4.1",
     "@babel/register": "^7.0.0",
-<<<<<<< HEAD
-    "@storybook/codemod": "^5.1.0-alpha.33",
-=======
     "@storybook/codemod": "5.1.0-alpha.34",
->>>>>>> a83f1fa7
     "chalk": "^2.4.1",
     "commander": "^2.19.0",
     "core-js": "^2.6.5",
@@ -48,34 +44,6 @@
     "update-notifier": "^2.5.0"
   },
   "devDependencies": {
-<<<<<<< HEAD
-    "@storybook/addon-actions": "^5.1.0-alpha.33",
-    "@storybook/addon-centered": "^5.1.0-alpha.33",
-    "@storybook/addon-graphql": "^5.1.0-alpha.33",
-    "@storybook/addon-info": "^5.1.0-alpha.33",
-    "@storybook/addon-knobs": "^5.1.0-alpha.33",
-    "@storybook/addon-links": "^5.1.0-alpha.33",
-    "@storybook/addon-notes": "^5.1.0-alpha.33",
-    "@storybook/addon-options": "^5.1.0-alpha.33",
-    "@storybook/addon-storyshots": "^5.1.0-alpha.33",
-    "@storybook/addons": "^5.1.0-alpha.33",
-    "@storybook/angular": "^5.1.0-alpha.33",
-    "@storybook/channel-postmessage": "^5.1.0-alpha.33",
-    "@storybook/channel-websocket": "^5.1.0-alpha.33",
-    "@storybook/channels": "^5.1.0-alpha.33",
-    "@storybook/ember": "^5.1.0-alpha.33",
-    "@storybook/html": "^5.1.0-alpha.33",
-    "@storybook/marko": "^5.1.0-alpha.33",
-    "@storybook/mithril": "^5.1.0-alpha.33",
-    "@storybook/polymer": "^5.1.0-alpha.33",
-    "@storybook/preact": "^5.1.0-alpha.33",
-    "@storybook/react": "^5.1.0-alpha.33",
-    "@storybook/react-native": "^5.1.0-alpha.33",
-    "@storybook/riot": "^5.1.0-alpha.33",
-    "@storybook/svelte": "^5.1.0-alpha.33",
-    "@storybook/ui": "^5.1.0-alpha.33",
-    "@storybook/vue": "^5.1.0-alpha.33"
-=======
     "@storybook/addon-actions": "5.1.0-alpha.34",
     "@storybook/addon-centered": "5.1.0-alpha.34",
     "@storybook/addon-graphql": "5.1.0-alpha.34",
@@ -102,7 +70,6 @@
     "@storybook/svelte": "5.1.0-alpha.34",
     "@storybook/ui": "5.1.0-alpha.34",
     "@storybook/vue": "5.1.0-alpha.34"
->>>>>>> a83f1fa7
   },
   "publishConfig": {
     "access": "public"
