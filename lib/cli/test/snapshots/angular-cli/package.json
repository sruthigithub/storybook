{
  "name": "ng-fixture",
  "version": "0.0.0",
  "license": "MIT",
  "angular-cli": {},
  "scripts": {
    "ng": "ng",
    "start": "ng serve",
    "test": "ng test",
    "pree2e": "webdriver-manager update --standalone false --gecko false",
    "e2e": "protractor",
    "storybook": "start-storybook -p 6006",
    "build-storybook": "build-storybook"
  },
  "private": true,
  "dependencies": {
    "@angular/common": "4.0.0",
    "@angular/compiler": "4.0.0",
    "@angular/core": "4.0.0",
    "@angular/forms": "4.0.0",
    "@angular/http": "4.0.0",
    "@angular/platform-browser": "4.0.0",
    "@angular/platform-browser-dynamic": "4.0.0",
    "@angular/router": "4.0.0",
    "core-js": "^2.4.1",
    "rxjs": "^5.0.1",
    "ts-helpers": "^1.1.1",
    "zone.js": "^0.7.2"
  },
  "devDependencies": {
    "@angular/compiler-cli": "4.0.0",
    "@types/jasmine": "2.5.38",
    "@types/node": "^6.0.42",
    "angular-cli": "1.0.0-beta.28.3",
    "codelyzer": "~2.0.0-beta.1",
    "jasmine-core": "2.5.2",
    "jasmine-spec-reporter": "2.5.0",
    "karma": "1.2.0",
    "karma-chrome-launcher": "^2.0.0",
    "karma-cli": "^1.0.1",
    "karma-jasmine": "^1.0.2",
    "karma-remap-istanbul": "^0.2.1",
    "protractor": "~5.1.0",
    "ts-node": "1.2.1",
    "tslint": "^4.3.0",
    "typescript": "~2.4.0",
<<<<<<< HEAD
    "@storybook/angular": "^3.3.1",
    "@storybook/addon-notes": "^3.3.1",
    "@storybook/addon-actions": "^3.3.1",
    "@storybook/addon-links": "^3.3.1",
=======
    "@storybook/angular": "^3.3.3",
    "@storybook/addon-notes": "^3.3.3",
    "@storybook/addon-actions": "^3.3.3",
    "@storybook/addon-links": "^3.3.3",
>>>>>>> 27cfce1c
    "@types/lodash-es": "^4.17.0"
  }
}<|MERGE_RESOLUTION|>--- conflicted
+++ resolved
@@ -44,17 +44,10 @@
     "ts-node": "1.2.1",
     "tslint": "^4.3.0",
     "typescript": "~2.4.0",
-<<<<<<< HEAD
-    "@storybook/angular": "^3.3.1",
-    "@storybook/addon-notes": "^3.3.1",
-    "@storybook/addon-actions": "^3.3.1",
-    "@storybook/addon-links": "^3.3.1",
-=======
     "@storybook/angular": "^3.3.3",
     "@storybook/addon-notes": "^3.3.3",
     "@storybook/addon-actions": "^3.3.3",
     "@storybook/addon-links": "^3.3.3",
->>>>>>> 27cfce1c
     "@types/lodash-es": "^4.17.0"
   }
 }