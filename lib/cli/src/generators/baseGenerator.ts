import fse from 'fs-extra';
import dedent from 'ts-dedent';
import { getStorybookBabelDependencies } from '@storybook/core-common';
import { NpmOptions } from '../NpmOptions';
import { SupportedLanguage, SupportedFrameworks, Builder, CoreBuilder } from '../project_types';
import { getBabelDependencies, copyComponents } from '../helpers';
import { configure } from './configure';
import { getPackageDetails, JsPackageManager } from '../js-package-manager';
import { generateStorybookBabelConfigInCWD } from '../babel-config';

export type GeneratorOptions = {
  language: SupportedLanguage;
  builder: Builder;
  linkable: boolean;
};

export interface FrameworkOptions {
  extraPackages?: string[];
  extraAddons?: string[];
  staticDir?: string;
  addScripts?: boolean;
  addComponents?: boolean;
  addBabel?: boolean;
  addESLint?: boolean;
  extraMain?: any;
  extensions?: string[];
  commonJs?: boolean;
}

export type Generator = (
  packageManager: JsPackageManager,
  npmOptions: NpmOptions,
  options: GeneratorOptions
) => Promise<void>;

const defaultOptions: FrameworkOptions = {
  extraPackages: [],
  extraAddons: [],
  staticDir: undefined,
  addScripts: true,
  addComponents: true,
  addBabel: true,
  addESLint: false,
  extraMain: undefined,
  extensions: undefined,
  commonJs: false,
};

const builderDependencies = (builder: Builder) => {
  switch (builder) {
    case CoreBuilder.Webpack4:
      return ['@storybook/builder-webpack4', '@storybook/manager-webpack4'];
    case CoreBuilder.Webpack5:
      return ['@storybook/builder-webpack5', '@storybook/manager-webpack5'];
    case CoreBuilder.Vite:
      return ['@storybook/builder-vite'];
    default:
      return [builder];
  }
};

const stripVersions = (addons: string[]) => addons.map((addon) => getPackageDetails(addon)[0]);

const hasInteractiveStories = (framework: SupportedFrameworks) =>
<<<<<<< HEAD
  ['react', 'angular', 'preact', 'html'].includes(framework);
=======
  ['react', 'angular', 'preact', 'svelte', 'vue3'].includes(framework);
>>>>>>> 9ca856b9

export async function baseGenerator(
  packageManager: JsPackageManager,
  npmOptions: NpmOptions,
  { language, builder }: GeneratorOptions,
  framework: SupportedFrameworks,
  options: FrameworkOptions = defaultOptions
) {
  const {
    extraAddons,
    extraPackages,
    staticDir,
    addScripts,
    addComponents,
    addBabel,
    addESLint,
    extraMain,
    extensions,
  } = {
    ...defaultOptions,
    ...options,
  };

  // added to main.js
  // make sure to update `canUsePrebuiltManager` in dev-server.js and build-manager-config/main.js when this list changes
  const addons = ['@storybook/addon-links', '@storybook/addon-essentials'];
  // added to package.json
  const addonPackages = [...addons, '@storybook/addon-actions'];

  if (hasInteractiveStories(framework)) {
    addons.push('@storybook/addon-interactions');
    addonPackages.push('@storybook/addon-interactions', '@storybook/testing-library');
  }

  const yarn2Dependencies =
    packageManager.type === 'yarn2' ? ['@storybook/addon-docs', '@mdx-js/react@1.x.x'] : [];

  const files = await fse.readdir(process.cwd());
  const isNewFolder = !files.some(
    (fname) => fname.startsWith('.babel') || fname.startsWith('babel') || fname === 'package.json'
  );

  const packageJson = packageManager.retrievePackageJson();
  const installedDependencies = new Set(Object.keys(packageJson.dependencies));
  const frameworkPackage = `@storybook/${framework}`;

  const packages = [
    frameworkPackage,
    ...addonPackages,
    ...extraPackages,
    ...extraAddons,
    ...yarn2Dependencies,
    ...builderDependencies(builder),
  ]
    .filter(Boolean)
    .filter(
      (packageToInstall) => !installedDependencies.has(getPackageDetails(packageToInstall)[0])
    );

  const versionedPackages = await packageManager.getVersionedPackages(...packages);

  const coreBuilders = [CoreBuilder.Webpack4, CoreBuilder.Webpack5, CoreBuilder.Vite] as string[];
  const expandedBuilder = coreBuilders.includes(builder)
    ? `@storybook/builder-${builder}`
    : builder;
  const mainOptions =
    builder !== CoreBuilder.Webpack4
      ? {
          core: {
            builder: expandedBuilder,
          },
          ...extraMain,
        }
      : extraMain;

  // Default vite builder to storyStoreV7
  if (expandedBuilder === '@storybook/builder-vite') {
    mainOptions.features = {
      ...mainOptions.features,
      storyStoreV7: true,
    };
  }

  configure(framework, {
    framework: frameworkPackage,
    addons: [...addons, ...stripVersions(extraAddons)],
    extensions,
    commonJs: options.commonJs,
    ...mainOptions,
  });
  if (addComponents) {
    copyComponents(framework, language);
  }

  // FIXME: temporary workaround for https://github.com/storybookjs/storybook/issues/17516
  if (expandedBuilder === '@storybook/builder-vite') {
    const previewHead = dedent`
      <script>
        window.global = window;
      </script>
    `;
    await fse.writeFile(`.storybook/preview-head.html`, previewHead, { encoding: 'utf8' });
  }

  const babelDependencies = addBabel ? await getBabelDependencies(packageManager, packageJson) : [];
  if (isNewFolder) {
    babelDependencies.push(...getStorybookBabelDependencies());
    await generateStorybookBabelConfigInCWD();
  }
  packageManager.addDependencies({ ...npmOptions, packageJson }, [
    ...versionedPackages,
    ...babelDependencies,
  ]);

  if (addScripts) {
    packageManager.addStorybookCommandInScripts({
      port: 6006,
      staticFolder: staticDir,
    });
  }

  if (addESLint) {
    packageManager.addESLintConfig();
  }
}<|MERGE_RESOLUTION|>--- conflicted
+++ resolved
@@ -62,11 +62,7 @@
 const stripVersions = (addons: string[]) => addons.map((addon) => getPackageDetails(addon)[0]);
 
 const hasInteractiveStories = (framework: SupportedFrameworks) =>
-<<<<<<< HEAD
-  ['react', 'angular', 'preact', 'html'].includes(framework);
-=======
-  ['react', 'angular', 'preact', 'svelte', 'vue3'].includes(framework);
->>>>>>> 9ca856b9
+  ['react', 'angular', 'preact', 'svelte', 'vue3', 'html'].includes(framework);
 
 export async function baseGenerator(
   packageManager: JsPackageManager,
