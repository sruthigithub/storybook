--- conflicted
+++ resolved
@@ -38,15 +38,9 @@
     "@storybook/client-logger": "6.5.0-rc.1",
     "@storybook/core-events": "6.5.0-rc.1",
     "@storybook/csf": "0.0.2--canary.4566f4d.1",
-<<<<<<< HEAD
-    "@storybook/router": "6.5.0-beta.4",
-    "@storybook/theming": "6.5.0-beta.4",
-    "@types/webpack-env": "^1.16.4",
-=======
     "@storybook/router": "6.5.0-rc.1",
     "@storybook/theming": "6.5.0-rc.1",
-    "@types/webpack-env": "^1.16.0",
->>>>>>> 13b40e37
+    "@types/webpack-env": "^1.16.4",
     "core-js": "^3.8.2",
     "global": "^4.4.0",
     "regenerator-runtime": "^0.13.7"
@@ -58,10 +52,5 @@
   "publishConfig": {
     "access": "public"
   },
-<<<<<<< HEAD
-  "gitHead": "55247a8e36da7061bfced80c588a539d3fda3f04"
-=======
-  "gitHead": "3f09d4e6b0c655a092dc812488ef2c7ed3808401",
-  "sbmodern": "dist/modern/public_api.js"
->>>>>>> 13b40e37
+  "gitHead": "3f09d4e6b0c655a092dc812488ef2c7ed3808401"
 }