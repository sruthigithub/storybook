{
  "name": "@storybook/addons",
  "version": "5.0.0-beta.1",
  "description": "Storybook addons store",
  "keywords": [
    "storybook"
  ],
  "homepage": "https://github.com/storybooks/storybook/tree/master/lib/addons",
  "bugs": {
    "url": "https://github.com/storybooks/storybook/issues"
  },
  "repository": {
    "type": "git",
    "url": "https://github.com/storybooks/storybook.git"
  },
  "license": "MIT",
  "main": "dist/public_api.js",
  "types": "dist/public_api.d.ts",
  "scripts": {
    "prepare": "node ../../scripts/prepare.js"
  },
  "dependencies": {
<<<<<<< HEAD
    "@storybook/channels": "4.2.0-alpha.8",
=======
    "@storybook/channels": "5.0.0-beta.1",
    "@storybook/client-logger": "5.0.0-beta.1",
>>>>>>> 1dfb31f9
    "global": "^4.3.2",
    "util-deprecate": "^1.0.2"
  },
  "devDependencies": {
    "@types/util-deprecate": "^1.0.0"
  },
  "publishConfig": {
    "access": "public"
  }
}<|MERGE_RESOLUTION|>--- conflicted
+++ resolved
@@ -20,12 +20,8 @@
     "prepare": "node ../../scripts/prepare.js"
   },
   "dependencies": {
-<<<<<<< HEAD
-    "@storybook/channels": "4.2.0-alpha.8",
-=======
     "@storybook/channels": "5.0.0-beta.1",
     "@storybook/client-logger": "5.0.0-beta.1",
->>>>>>> 1dfb31f9
     "global": "^4.3.2",
     "util-deprecate": "^1.0.2"
   },
