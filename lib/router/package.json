{
  "name": "@storybook/router",
  "version": "5.0.0-beta.3",
  "description": "Core Storybook Router",
  "keywords": [
    "storybook"
  ],
  "homepage": "https://github.com/storybooks/storybook/tree/master/lib/router",
  "bugs": {
    "url": "https://github.com/storybooks/storybook/issues"
  },
  "repository": {
    "type": "git",
    "url": "https://github.com/storybooks/storybook.git"
  },
  "license": "MIT",
  "main": "dist/index.js",
  "scripts": {
    "prepare": "node ../../scripts/prepare.js"
  },
  "dependencies": {
    "@reach/router": "^1.2.1",
<<<<<<< HEAD
    "@storybook/theming": "5.0.0-beta.1",
=======
    "@storybook/theming": "5.0.0-beta.3",
    "global": "^4.3.2",
>>>>>>> fedcff80
    "memoizerific": "^1.11.3",
    "qs": "^6.5.2"
  },
  "peerDependencies": {
    "react": "*",
    "react-dom": "*"
  },
  "publishConfig": {
    "access": "public"
  }
}<|MERGE_RESOLUTION|>--- conflicted
+++ resolved
@@ -20,12 +20,7 @@
   },
   "dependencies": {
     "@reach/router": "^1.2.1",
-<<<<<<< HEAD
-    "@storybook/theming": "5.0.0-beta.1",
-=======
     "@storybook/theming": "5.0.0-beta.3",
-    "global": "^4.3.2",
->>>>>>> fedcff80
     "memoizerific": "^1.11.3",
     "qs": "^6.5.2"
   },
