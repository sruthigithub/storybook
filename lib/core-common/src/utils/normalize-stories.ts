--- conflicted
+++ resolved
@@ -36,6 +36,22 @@
   } catch (err) {
     return false;
   }
+};
+
+export const getDirectoryFromWorking = ({
+  configDir,
+  workingDir,
+  directory,
+}: NormalizeOptions & { directory: string }) => {
+  const directoryFromConfig = path.resolve(configDir, directory);
+  let directoryFromWorking = path.relative(workingDir, directoryFromConfig);
+
+  // relative('/foo', '/foo/src') => 'src'
+  // but we want `./src` to match importPaths
+  if (!directoryFromWorking.startsWith('.')) {
+    directoryFromWorking = `.${path.sep}${directoryFromWorking}`;
+  }
+  return directoryFromWorking;
 };
 
 export const normalizeStoriesEntry = (
@@ -83,7 +99,6 @@
     };
   }
 
-<<<<<<< HEAD
   // We are going to be doing everything with node importPaths which use
   // URL format, i.e. `/` as a separator, so let's make sure we've normalized
   const files = slash(specifierWithoutMatcher.files);
@@ -91,58 +106,22 @@
   // At this stage `directory` is relative to `main.js` (the config dir)
   // We want to work relative to the working dir, so we transform it here.
   const { directory: directoryRelativeToConfig } = specifierWithoutMatcher;
-  const absoluteDirectory = path.resolve(configDir, directoryRelativeToConfig);
-  let directory = slash(path.relative(workingDir, absoluteDirectory));
-=======
-interface NormalizeOptions {
-  configDir: string;
-  workingDir: string;
-}
 
-export const getDirectoryFromWorking = ({
-  configDir,
-  workingDir,
-  directory,
-}: NormalizeOptions & { directory: string }) => {
-  const directoryFromConfig = path.resolve(configDir, directory);
-  let directoryFromWorking = path.relative(workingDir, directoryFromConfig);
->>>>>>> 2caf83af
-
-  // relative('/foo', '/foo/src') => 'src'
-  // but we want `./src` to match importPaths
-  if (!directory.startsWith('.')) {
-    directory = `./${directory}`;
-  }
-  directory = directory.replace(/\/$/, '');
+  const directory = slash(
+    getDirectoryFromWorking({
+      configDir,
+      workingDir,
+      directory: directoryRelativeToConfig,
+    })
+  ).replace(/\/$/, '');
 
   // Now make the importFn matcher.
   const importPathMatcher = globToRegex(`${directory}/${files}`);
 
-  return directoryFromWorking;
-};
-
-/**
- * Stories entries are specified relative to the configDir. Webpack filenames are produced relative to the
- * current working directory. This function rewrites the specifier.directory relative to the current working
- * directory.
- */
-export const normalizeDirectory = (entry: NormalizedStoriesEntry, options: NormalizeOptions) => {
-  if (!entry.specifier) return entry;
-
-  const { directory } = entry.specifier;
-
   return {
-<<<<<<< HEAD
     ...specifierWithoutMatcher,
     directory,
     importPathMatcher,
-=======
-    ...entry,
-    specifier: {
-      ...entry.specifier,
-      directory: getDirectoryFromWorking({ ...options, directory }),
-    },
->>>>>>> 2caf83af
   };
 };
 
