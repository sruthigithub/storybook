--- conflicted
+++ resolved
@@ -40,12 +40,8 @@
     "prettier": "~2.0.5",
     "react": "^16.8.3",
     "react-dom": "^16.8.3",
-<<<<<<< HEAD
-    "regenerator-runtime": "^0.13.3"
-=======
     "regenerator-runtime": "^0.13.3",
     "source-map": "^0.7.3"
->>>>>>> 543da452
   },
   "publishConfig": {
     "access": "public"
