import { normalizeStoriesEntry } from '@storybook/core-common';

import { userOrAutoTitleFromSpecifier as userOrAuto } from './autoTitle';

expect.addSnapshotSerializer({
  print: (val: any) => val,
  test: (val) => true,
});

// Make these two the same so `normalizeStoriesEntry` doesn't change anything
const options = {
  configDir: '/path',
  workingDir: '/path',
};
const winOptions = {
  configDir: '\\path',
  workingDir: '\\path',
};

describe('userOrAutoTitleFromSpecifier', () => {
<<<<<<< HEAD

  describe('user title', () => {
    it('no match', () => {
      expect(
        userOrAuto('./ path / to / file.stories.js', normalizeStoriesEntry({ directory: './ other' }, options), 'title')
      ).toBeFalsy();
    });

    describe('no trailing slash', () => {
      it('match with no titlePrefix', () => {
        expect(
          userOrAuto('./path/to/file.stories.js', normalizeStoriesEntry({ directory: './path' }, options), 'title')
        ).toMatchInlineSnapshot(`title`);
      });

      it('match with titlePrefix', () => {
        expect(
          userOrAuto(
            './path/to/file.stories.js',
            normalizeStoriesEntry({ directory: './path', titlePrefix: 'atoms' }, options),
            'title'
          )
        ).toMatchInlineSnapshot(`atoms/title`);
      });

      it('match with hyphen path', () => {
        expect(
          userOrAuto(
            './path/to-my/file.stories.js',
=======
  describe('user title', () => {
    it('no match', () => {
      expect(
        userOrAuto(
          './ path / to / file.stories.js',
          normalizeStoriesEntry({ directory: './ other' }, options),
          'title'
        )
      ).toBeFalsy();
    });

    describe('no trailing slash', () => {
      it('match with no titlePrefix', () => {
        expect(
          userOrAuto(
            './path/to/file.stories.js',
            normalizeStoriesEntry({ directory: './path' }, options),
            'title'
          )
        ).toMatchInlineSnapshot(`title`);
      });

      it('match with titlePrefix', () => {
        expect(
          userOrAuto(
            './path/to/file.stories.js',
>>>>>>> 4fca5155
            normalizeStoriesEntry({ directory: './path', titlePrefix: 'atoms' }, options),
            'title'
          )
        ).toMatchInlineSnapshot(`atoms/title`);
      });

<<<<<<< HEAD
      it('match with underscore path', () => {
        expect(
          userOrAuto(
            './path/to_my/file.stories.js',
=======
      it('match with hyphen path', () => {
        expect(
          userOrAuto(
            './path/to-my/file.stories.js',
>>>>>>> 4fca5155
            normalizeStoriesEntry({ directory: './path', titlePrefix: 'atoms' }, options),
            'title'
          )
        ).toMatchInlineSnapshot(`atoms/title`);
      });

<<<<<<< HEAD
      it('match with windows path', () => {
        expect(
          userOrAuto(
            './path/to_my/file.stories.js',
            normalizeStoriesEntry({ directory: '.\\path', titlePrefix: 'atoms' }, winOptions),
=======
      it('match with underscore path', () => {
        expect(
          userOrAuto(
            './path/to_my/file.stories.js',
            normalizeStoriesEntry({ directory: './path', titlePrefix: 'atoms' }, options),
>>>>>>> 4fca5155
            'title'
          )
        ).toMatchInlineSnapshot(`atoms/title`);
      });
<<<<<<< HEAD
    });

    describe('trailing slash', () => {
      it('match with no titlePrefix', () => {
        expect(
          userOrAuto('./path/to/file.stories.js', normalizeStoriesEntry({ directory: './path/' }, options), 'title')
        ).toMatchInlineSnapshot(`title`);
      });

      it('match with titlePrefix', () => {
        expect(
          userOrAuto(
            './path/to/file.stories.js',
            normalizeStoriesEntry({ directory: './path/', titlePrefix: 'atoms' }, options),
            'title'
          )
        ).toMatchInlineSnapshot(`atoms/title`);
      });

      it('match with hyphen path', () => {
        expect(
          userOrAuto(
            './path/to-my/file.stories.js',
            normalizeStoriesEntry({ directory: './path/', titlePrefix: 'atoms' }, options),
            'title'
          )
        ).toMatchInlineSnapshot(`atoms/title`);
      });

      it('match with underscore path', () => {
        expect(
          userOrAuto(
            './path/to_my/file.stories.js',
            normalizeStoriesEntry({ directory: './path/', titlePrefix: 'atoms' }, options),
            'title'
          )
        ).toMatchInlineSnapshot(`atoms/title`);
      });

=======

>>>>>>> 4fca5155
      it('match with windows path', () => {
        expect(
          userOrAuto(
            './path/to_my/file.stories.js',
<<<<<<< HEAD
            normalizeStoriesEntry({ directory: '.\\path\\', titlePrefix: 'atoms' }, winOptions),
=======
            normalizeStoriesEntry({ directory: '.\\path', titlePrefix: 'atoms' }, winOptions),
>>>>>>> 4fca5155
            'title'
          )
        ).toMatchInlineSnapshot(`atoms/title`);
      });
    });

<<<<<<< HEAD
  describe('auto title', () => {
    it('no match', () => {
      expect(
        userOrAuto('./ path / to / file.stories.js', normalizeStoriesEntry({ directory: './ other' }, options), undefined)
      ).toBeFalsy();
    });

    describe('no trailing slash', () => {
      it('match with no titlePrefix', () => {
        expect(
          userOrAuto('./path/to/file.stories.js', normalizeStoriesEntry({ directory: './path' }, options), undefined)
        ).toMatchInlineSnapshot(`to/file`);
      });

      it('match with titlePrefix', () => {
        expect(
          userOrAuto(
            './path/to/file.stories.js',
            normalizeStoriesEntry({ directory: './path', titlePrefix: 'atoms' }, options),
            undefined
          )
        ).toMatchInlineSnapshot(`atoms/to/file`);
      });

      it('match with trailing duplicate', () => {
        expect(
          userOrAuto(
            './path/to/button/button.stories.js',
            normalizeStoriesEntry({ directory: './path' }, options),
            undefined
          )
        ).toMatchInlineSnapshot(`to/button`);
      });

=======
    describe('trailing slash', () => {
      it('match with no titlePrefix', () => {
        expect(
          userOrAuto(
            './path/to/file.stories.js',
            normalizeStoriesEntry({ directory: './path/' }, options),
            'title'
          )
        ).toMatchInlineSnapshot(`title`);
      });

      it('match with titlePrefix', () => {
        expect(
          userOrAuto(
            './path/to/file.stories.js',
            normalizeStoriesEntry({ directory: './path/', titlePrefix: 'atoms' }, options),
            'title'
          )
        ).toMatchInlineSnapshot(`atoms/title`);
      });

      it('match with hyphen path', () => {
        expect(
          userOrAuto(
            './path/to-my/file.stories.js',
            normalizeStoriesEntry({ directory: './path/', titlePrefix: 'atoms' }, options),
            'title'
          )
        ).toMatchInlineSnapshot(`atoms/title`);
      });

      it('match with underscore path', () => {
        expect(
          userOrAuto(
            './path/to_my/file.stories.js',
            normalizeStoriesEntry({ directory: './path/', titlePrefix: 'atoms' }, options),
            'title'
          )
        ).toMatchInlineSnapshot(`atoms/title`);
      });

      it('match with windows path', () => {
        expect(
          userOrAuto(
            './path/to_my/file.stories.js',
            normalizeStoriesEntry({ directory: '.\\path\\', titlePrefix: 'atoms' }, winOptions),
            'title'
          )
        ).toMatchInlineSnapshot(`atoms/title`);
      });
    });
  });

  describe('auto title', () => {
    it('no match', () => {
      expect(
        userOrAuto(
          './ path / to / file.stories.js',
          normalizeStoriesEntry({ directory: './ other' }, options),
          undefined
        )
      ).toBeFalsy();
    });

    describe('no trailing slash', () => {
      it('match with no titlePrefix', () => {
        expect(
          userOrAuto(
            './path/to/file.stories.js',
            normalizeStoriesEntry({ directory: './path' }, options),
            undefined
          )
        ).toMatchInlineSnapshot(`to/file`);
      });

      it('match with titlePrefix', () => {
        expect(
          userOrAuto(
            './path/to/file.stories.js',
            normalizeStoriesEntry({ directory: './path', titlePrefix: 'atoms' }, options),
            undefined
          )
        ).toMatchInlineSnapshot(`atoms/to/file`);
      });

      it('match with trailing duplicate', () => {
        expect(
          userOrAuto(
            './path/to/button/button.stories.js',
            normalizeStoriesEntry({ directory: './path' }, options),
            undefined
          )
        ).toMatchInlineSnapshot(`to/button`);
      });

>>>>>>> 4fca5155
      it('match with trailing index', () => {
        expect(
          userOrAuto(
            './path/to/button/index.stories.js',
            normalizeStoriesEntry({ directory: './path' }, options),
            undefined
          )
        ).toMatchInlineSnapshot(`to/button`);
      });

      it('match with hyphen path', () => {
        expect(
          userOrAuto(
            './path/to-my/file.stories.js',
            normalizeStoriesEntry({ directory: './path' }, options),
            undefined
          )
        ).toMatchInlineSnapshot(`to-my/file`);
      });

      it('match with underscore path', () => {
        expect(
          userOrAuto(
            './path/to_my/file.stories.js',
            normalizeStoriesEntry({ directory: './path' }, options),
            undefined
          )
        ).toMatchInlineSnapshot(`to_my/file`);
      });

      it('match with windows path', () => {
        expect(
          userOrAuto(
            './path/to_my/file.stories.js',
            normalizeStoriesEntry({ directory: '.\\path' }, winOptions),
            undefined
          )
        ).toMatchInlineSnapshot(`to_my/file`);
      });
    });

    describe('trailing slash', () => {
      it('match with no titlePrefix', () => {
        expect(
<<<<<<< HEAD
          userOrAuto('./path/to/file.stories.js', normalizeStoriesEntry({ directory: './path/' }, options), undefined)
=======
          userOrAuto(
            './path/to/file.stories.js',
            normalizeStoriesEntry({ directory: './path/' }, options),
            undefined
          )
>>>>>>> 4fca5155
        ).toMatchInlineSnapshot(`to/file`);
      });

      it('match with titlePrefix', () => {
        expect(
          userOrAuto(
            './path/to/file.stories.js',
            normalizeStoriesEntry({ directory: './path/', titlePrefix: 'atoms' }, options),
            undefined
          )
        ).toMatchInlineSnapshot(`atoms/to/file`);
      });

      it('match with hyphen path', () => {
        expect(
          userOrAuto(
            './path/to-my/file.stories.js',
            normalizeStoriesEntry({ directory: './path/' }, options),
            undefined
          )
        ).toMatchInlineSnapshot(`to-my/file`);
      });

      it('match with underscore path', () => {
        expect(
          userOrAuto(
            './path/to_my/file.stories.js',
            normalizeStoriesEntry({ directory: './path/' }, options),
            undefined
          )
        ).toMatchInlineSnapshot(`to_my/file`);
      });

      it('match with windows path', () => {
        expect(
          userOrAuto(
            './path/to_my/file.stories.js',
            normalizeStoriesEntry({ directory: '.\\path\\' }, winOptions),
            undefined
          )
        ).toMatchInlineSnapshot(`to_my/file`);
      });

      it('camel-case file', () => {
        expect(
          userOrAuto(
            './path/to_my/MyButton.stories.js',
            normalizeStoriesEntry({ directory: './path' }, options),
            undefined
          )
        ).toMatchInlineSnapshot(`to_my/MyButton`);
      });
    });
  });
});<|MERGE_RESOLUTION|>--- conflicted
+++ resolved
@@ -18,37 +18,6 @@
 };
 
 describe('userOrAutoTitleFromSpecifier', () => {
-<<<<<<< HEAD
-
-  describe('user title', () => {
-    it('no match', () => {
-      expect(
-        userOrAuto('./ path / to / file.stories.js', normalizeStoriesEntry({ directory: './ other' }, options), 'title')
-      ).toBeFalsy();
-    });
-
-    describe('no trailing slash', () => {
-      it('match with no titlePrefix', () => {
-        expect(
-          userOrAuto('./path/to/file.stories.js', normalizeStoriesEntry({ directory: './path' }, options), 'title')
-        ).toMatchInlineSnapshot(`title`);
-      });
-
-      it('match with titlePrefix', () => {
-        expect(
-          userOrAuto(
-            './path/to/file.stories.js',
-            normalizeStoriesEntry({ directory: './path', titlePrefix: 'atoms' }, options),
-            'title'
-          )
-        ).toMatchInlineSnapshot(`atoms/title`);
-      });
-
-      it('match with hyphen path', () => {
-        expect(
-          userOrAuto(
-            './path/to-my/file.stories.js',
-=======
   describe('user title', () => {
     it('no match', () => {
       expect(
@@ -75,141 +44,43 @@
         expect(
           userOrAuto(
             './path/to/file.stories.js',
->>>>>>> 4fca5155
-            normalizeStoriesEntry({ directory: './path', titlePrefix: 'atoms' }, options),
-            'title'
-          )
-        ).toMatchInlineSnapshot(`atoms/title`);
-      });
-
-<<<<<<< HEAD
-      it('match with underscore path', () => {
-        expect(
-          userOrAuto(
-            './path/to_my/file.stories.js',
-=======
-      it('match with hyphen path', () => {
-        expect(
-          userOrAuto(
-            './path/to-my/file.stories.js',
->>>>>>> 4fca5155
-            normalizeStoriesEntry({ directory: './path', titlePrefix: 'atoms' }, options),
-            'title'
-          )
-        ).toMatchInlineSnapshot(`atoms/title`);
-      });
-
-<<<<<<< HEAD
+            normalizeStoriesEntry({ directory: './path', titlePrefix: 'atoms' }, options),
+            'title'
+          )
+        ).toMatchInlineSnapshot(`atoms/title`);
+      });
+
+      it('match with hyphen path', () => {
+        expect(
+          userOrAuto(
+            './path/to-my/file.stories.js',
+            normalizeStoriesEntry({ directory: './path', titlePrefix: 'atoms' }, options),
+            'title'
+          )
+        ).toMatchInlineSnapshot(`atoms/title`);
+      });
+
+      it('match with underscore path', () => {
+        expect(
+          userOrAuto(
+            './path/to_my/file.stories.js',
+            normalizeStoriesEntry({ directory: './path', titlePrefix: 'atoms' }, options),
+            'title'
+          )
+        ).toMatchInlineSnapshot(`atoms/title`);
+      });
+
       it('match with windows path', () => {
         expect(
           userOrAuto(
             './path/to_my/file.stories.js',
             normalizeStoriesEntry({ directory: '.\\path', titlePrefix: 'atoms' }, winOptions),
-=======
-      it('match with underscore path', () => {
-        expect(
-          userOrAuto(
-            './path/to_my/file.stories.js',
-            normalizeStoriesEntry({ directory: './path', titlePrefix: 'atoms' }, options),
->>>>>>> 4fca5155
-            'title'
-          )
-        ).toMatchInlineSnapshot(`atoms/title`);
-      });
-<<<<<<< HEAD
-    });
-
-    describe('trailing slash', () => {
-      it('match with no titlePrefix', () => {
-        expect(
-          userOrAuto('./path/to/file.stories.js', normalizeStoriesEntry({ directory: './path/' }, options), 'title')
-        ).toMatchInlineSnapshot(`title`);
-      });
-
-      it('match with titlePrefix', () => {
-        expect(
-          userOrAuto(
-            './path/to/file.stories.js',
-            normalizeStoriesEntry({ directory: './path/', titlePrefix: 'atoms' }, options),
-            'title'
-          )
-        ).toMatchInlineSnapshot(`atoms/title`);
-      });
-
-      it('match with hyphen path', () => {
-        expect(
-          userOrAuto(
-            './path/to-my/file.stories.js',
-            normalizeStoriesEntry({ directory: './path/', titlePrefix: 'atoms' }, options),
-            'title'
-          )
-        ).toMatchInlineSnapshot(`atoms/title`);
-      });
-
-      it('match with underscore path', () => {
-        expect(
-          userOrAuto(
-            './path/to_my/file.stories.js',
-            normalizeStoriesEntry({ directory: './path/', titlePrefix: 'atoms' }, options),
-            'title'
-          )
-        ).toMatchInlineSnapshot(`atoms/title`);
-      });
-
-=======
-
->>>>>>> 4fca5155
-      it('match with windows path', () => {
-        expect(
-          userOrAuto(
-            './path/to_my/file.stories.js',
-<<<<<<< HEAD
-            normalizeStoriesEntry({ directory: '.\\path\\', titlePrefix: 'atoms' }, winOptions),
-=======
-            normalizeStoriesEntry({ directory: '.\\path', titlePrefix: 'atoms' }, winOptions),
->>>>>>> 4fca5155
-            'title'
-          )
-        ).toMatchInlineSnapshot(`atoms/title`);
-      });
-    });
-
-<<<<<<< HEAD
-  describe('auto title', () => {
-    it('no match', () => {
-      expect(
-        userOrAuto('./ path / to / file.stories.js', normalizeStoriesEntry({ directory: './ other' }, options), undefined)
-      ).toBeFalsy();
-    });
-
-    describe('no trailing slash', () => {
-      it('match with no titlePrefix', () => {
-        expect(
-          userOrAuto('./path/to/file.stories.js', normalizeStoriesEntry({ directory: './path' }, options), undefined)
-        ).toMatchInlineSnapshot(`to/file`);
-      });
-
-      it('match with titlePrefix', () => {
-        expect(
-          userOrAuto(
-            './path/to/file.stories.js',
-            normalizeStoriesEntry({ directory: './path', titlePrefix: 'atoms' }, options),
-            undefined
-          )
-        ).toMatchInlineSnapshot(`atoms/to/file`);
-      });
-
-      it('match with trailing duplicate', () => {
-        expect(
-          userOrAuto(
-            './path/to/button/button.stories.js',
-            normalizeStoriesEntry({ directory: './path' }, options),
-            undefined
-          )
-        ).toMatchInlineSnapshot(`to/button`);
-      });
-
-=======
+            'title'
+          )
+        ).toMatchInlineSnapshot(`atoms/title`);
+      });
+    });
+
     describe('trailing slash', () => {
       it('match with no titlePrefix', () => {
         expect(
@@ -305,7 +176,6 @@
         ).toMatchInlineSnapshot(`to/button`);
       });
 
->>>>>>> 4fca5155
       it('match with trailing index', () => {
         expect(
           userOrAuto(
@@ -350,15 +220,11 @@
     describe('trailing slash', () => {
       it('match with no titlePrefix', () => {
         expect(
-<<<<<<< HEAD
-          userOrAuto('./path/to/file.stories.js', normalizeStoriesEntry({ directory: './path/' }, options), undefined)
-=======
-          userOrAuto(
-            './path/to/file.stories.js',
-            normalizeStoriesEntry({ directory: './path/' }, options),
-            undefined
-          )
->>>>>>> 4fca5155
+          userOrAuto(
+            './path/to/file.stories.js',
+            normalizeStoriesEntry({ directory: './path/' }, options),
+            undefined
+          )
         ).toMatchInlineSnapshot(`to/file`);
       });
 
