--- conflicted
+++ resolved
@@ -19,13 +19,7 @@
   } else {
     stable.inplace(
       stories,
-<<<<<<< HEAD
-      (s1, s2) =>
-        fileNameOrder.indexOf(s1[1].importPath || s1[1].parameters.fileName) -
-        fileNameOrder.indexOf(s2[1].importPath || s2[1].parameters.fileName)
-=======
       (s1, s2) => fileNameOrder.indexOf(s1.importPath) - fileNameOrder.indexOf(s2.importPath)
->>>>>>> c0171536
     );
   }
   return stories;
