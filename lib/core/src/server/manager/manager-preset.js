--- conflicted
+++ resolved
@@ -7,11 +7,7 @@
 
 export async function managerEntries(_, options) {
   const { presets, managerEntry = '../../client/manager' } = options;
-<<<<<<< HEAD
-  const entries = [];
-=======
   const entries = [require.resolve('../common/polyfills')];
->>>>>>> 1dfb31f9
 
   const installedAddons = await presets.apply('addons', [], options);
 
