--- conflicted
+++ resolved
@@ -68,23 +68,9 @@
   }
 
   // compile all resources with webpack and write them to the disk.
-<<<<<<< HEAD
-  logger.info('building preview..');
-  const previewStartTime = process.hrtime();
-  const webpackCb = (err, stats) => {
-    if (err || stats.hasErrors()) {
-      logger.error('Failed to build the storybook');
-      // eslint-disable-next-line no-unused-expressions
-      err && logger.error(err.message);
-      // eslint-disable-next-line no-unused-expressions
-      stats && stats.hasErrors() && stats.toJson().errors.forEach(e => logger.error(e));
-      process.exitCode = 1;
-    }
-    const previewTotalTime = process.hrtime(previewStartTime);
-    logger.trace({ message: 'preview built', time: previewTotalTime });
-  };
-=======
   return new Promise((resolve, reject) => {
+    const previewStartTime = process.hrtime();
+
     const webpackCb = (err, stats) => {
       if (err || stats.hasErrors()) {
         logger.error('Failed to build the storybook');
@@ -95,12 +81,14 @@
         process.exitCode = 1;
         return reject(err);
       }
-      logger.info('Building storybook completed.');
+
+      const previewTotalTime = process.hrtime(previewStartTime);
+      logger.trace({ message: 'preview built', time: previewTotalTime });
+
       return resolve(stats);
     };
->>>>>>> 7b908a32
 
-    logger.info('Building storybook ...');
+    logger.info('building preview..');
     const compiler = webpack(config);
 
     if (watch) {
