{
  "name": "@storybook/core",
  "version": "4.0.0-alpha.15",
  "description": "Storybook framework-agnostic API",
  "homepage": "https://github.com/storybooks/storybook/tree/master/lib/core",
  "bugs": {
    "url": "https://github.com/storybooks/storybook/issues"
  },
  "repository": {
    "type": "git",
    "url": "https://github.com/storybooks/storybook.git"
  },
  "license": "MIT",
  "main": "dist/client/index.js",
  "scripts": {
    "prepare": "node ../../scripts/prepare.js"
  },
  "dependencies": {
    "@storybook/addons": "4.0.0-alpha.15",
    "@storybook/channel-postmessage": "4.0.0-alpha.15",
    "@storybook/client-logger": "4.0.0-alpha.15",
    "@storybook/core-events": "4.0.0-alpha.15",
    "@storybook/node-logger": "4.0.0-alpha.15",
    "@storybook/ui": "4.0.0-alpha.15",
    "airbnb-js-shims": "^1.6.0",
    "autoprefixer": "^8.6.0",
    "babel-loader": "^7.1.5",
    "babel-plugin-macros": "^2.3.0",
    "babel-plugin-transform-regenerator": "^6.26.0",
    "babel-plugin-transform-runtime": "^6.23.0",
    "babel-preset-env": "^1.7.0",
    "babel-preset-minify": "canary",
    "babel-preset-stage-0": "^6.24.1",
    "babel-runtime": "^6.26.0",
    "case-sensitive-paths-webpack-plugin": "^2.1.2",
    "chalk": "^2.4.1",
    "commander": "^2.16.0",
    "core-js": "^2.5.7",
    "css-loader": "^0.28.11",
    "dotenv-webpack": "^1.5.7",
<<<<<<< HEAD
    "ejs": "^2.6.1",
    "emotion": "^9.1.3",
=======
    "emotion": "^9.2.6",
>>>>>>> 44b36a76
    "express": "^4.16.3",
    "file-loader": "^1.1.11",
    "find-cache-dir": "^1.0.0",
    "generate-page-webpack-plugin": "^1.0.0",
    "global": "^4.3.2",
    "interpret": "^1.1.0",
    "json5": "^1.0.1",
    "postcss-flexbugs-fixes": "^3.3.1",
    "postcss-loader": "^2.1.6",
    "prop-types": "^15.6.2",
    "qs": "^6.5.2",
    "raw-loader": "^0.5.1",
    "react-dev-utils": "^6.0.0-next.3e165448",
    "react-emotion": "^9.2.6",
    "redux": "^4.0.0",
    "serve-favicon": "^2.5.0",
    "shelljs": "^0.8.2",
    "style-loader": "^0.21.0",
    "svg-url-loader": "^2.3.2",
    "universal-dotenv": "^1.8.2",
    "url-loader": "^1.0.1",
    "webpack": "^4.16.4",
    "webpack-dev-middleware": "^3.1.3",
    "webpack-hot-middleware": "^2.22.3"
  },
  "devDependencies": {
    "mock-fs": "^4.5.0"
  },
  "peerDependencies": {
    "babel-core": "^6.26.0 || ^7.0.0-0",
    "babel-runtime": ">=6.0.0",
    "react": ">=15.0.0",
    "react-dom": ">=15.0.0"
  }
}<|MERGE_RESOLUTION|>--- conflicted
+++ resolved
@@ -38,12 +38,8 @@
     "core-js": "^2.5.7",
     "css-loader": "^0.28.11",
     "dotenv-webpack": "^1.5.7",
-<<<<<<< HEAD
     "ejs": "^2.6.1",
-    "emotion": "^9.1.3",
-=======
     "emotion": "^9.2.6",
->>>>>>> 44b36a76
     "express": "^4.16.3",
     "file-loader": "^1.1.11",
     "find-cache-dir": "^1.0.0",
