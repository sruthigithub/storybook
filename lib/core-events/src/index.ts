enum events {
  CHANNEL_CREATED = 'channelCreated',
  // Set the current story selection in the preview
  SET_CURRENT_STORY = 'setCurrentStory',
  // The current story changed due to the above
  CURRENT_STORY_WAS_SET = 'currentStoryWasSet',
  // Emitted by the preview whenever the list of stories changes (in batches)
  SET_STORIES = 'setStories',
  // Emitted by the preview when the current story (or error) should be rendered
  RENDER_CURRENT_STORY = 'renderCurrentStory',
  // Deprecated version of the above
  STORY_RENDER = 'storyRender',
  // Force the current story to re-render
  FORCE_RE_RENDER = 'forceReRender',
  // The next 6 events are emitted by the StoryRenderer when rendering the current story
  STORY_CHANGED = 'storyChanged',
  STORY_UNCHANGED = 'storyUnchanged',
<<<<<<< HEAD
  CHANGE_STORY_ARGS = 'changeStoryArgs',
  STORY_ARGS_CHANGED = 'storyArgsChanged',
  FORCE_RE_RENDER = 'forceReRender',
  REGISTER_SUBSCRIPTION = 'registerSubscription',
  STORY_INIT = 'storyInit',
  STORY_RENDER = 'storyRender',
=======
>>>>>>> aee88731
  STORY_RENDERED = 'storyRendered',
  STORY_MISSING = 'storyMissing',
  STORY_ERRORED = 'storyErrored',
  STORY_THREW_EXCEPTION = 'storyThrewException',
  REGISTER_SUBSCRIPTION = 'registerSubscription',
  // Tell the manager that the user pressed a key in the preview
  PREVIEW_KEYDOWN = 'previewKeydown',
  // Used in the manager to change the story selection
  SELECT_STORY = 'selectStory',
  STORIES_COLLAPSE_ALL = 'storiesCollapseAll',
  STORIES_EXPAND_ALL = 'storiesExpandAll',
  DOCS_RENDERED = 'docsRendered',
  SHARED_STATE_CHANGED = 'sharedStateChanged',
  SHARED_STATE_SET = 'sharedStateSet',
  NAVIGATE_URL = 'navigateUrl',
}

// Enables: `import Events from ...`
export default events;

// Enables: `import * as Events from ...` or `import { CHANNEL_CREATED } as Events from ...`
// This is the preferred method
export const {
  CHANNEL_CREATED,
  SET_CURRENT_STORY,
  SET_STORIES,
<<<<<<< HEAD
  STORIES_CONFIGURED,
  SELECT_STORY,
  PREVIEW_KEYDOWN,
  FORCE_RE_RENDER,
  REGISTER_SUBSCRIPTION,
  STORY_INIT,
  STORY_ADDED,
  CHANGE_STORY_ARGS,
  STORY_ARGS_CHANGED,
=======
  RENDER_CURRENT_STORY,
>>>>>>> aee88731
  STORY_RENDER,
  FORCE_RE_RENDER,
  STORY_CHANGED,
  STORY_UNCHANGED,
  STORY_RENDERED,
  STORY_MISSING,
  STORY_ERRORED,
  STORY_THREW_EXCEPTION,
  REGISTER_SUBSCRIPTION,
  PREVIEW_KEYDOWN,
  SELECT_STORY,
  STORIES_COLLAPSE_ALL,
  STORIES_EXPAND_ALL,
  DOCS_RENDERED,
  SHARED_STATE_CHANGED,
  SHARED_STATE_SET,
  NAVIGATE_URL,
} = events;<|MERGE_RESOLUTION|>--- conflicted
+++ resolved
@@ -15,19 +15,14 @@
   // The next 6 events are emitted by the StoryRenderer when rendering the current story
   STORY_CHANGED = 'storyChanged',
   STORY_UNCHANGED = 'storyUnchanged',
-<<<<<<< HEAD
-  CHANGE_STORY_ARGS = 'changeStoryArgs',
-  STORY_ARGS_CHANGED = 'storyArgsChanged',
-  FORCE_RE_RENDER = 'forceReRender',
-  REGISTER_SUBSCRIPTION = 'registerSubscription',
-  STORY_INIT = 'storyInit',
-  STORY_RENDER = 'storyRender',
-=======
->>>>>>> aee88731
   STORY_RENDERED = 'storyRendered',
   STORY_MISSING = 'storyMissing',
   STORY_ERRORED = 'storyErrored',
   STORY_THREW_EXCEPTION = 'storyThrewException',
+  // Tell the story store to update (a subset of) a stories arg values
+  CHANGE_STORY_ARGS = 'changeStoryArgs',
+  // The values of a stories args just changed
+  STORY_ARGS_CHANGED = 'storyArgsChanged',
   REGISTER_SUBSCRIPTION = 'registerSubscription',
   // Tell the manager that the user pressed a key in the preview
   PREVIEW_KEYDOWN = 'previewKeydown',
@@ -50,19 +45,7 @@
   CHANNEL_CREATED,
   SET_CURRENT_STORY,
   SET_STORIES,
-<<<<<<< HEAD
-  STORIES_CONFIGURED,
-  SELECT_STORY,
-  PREVIEW_KEYDOWN,
-  FORCE_RE_RENDER,
-  REGISTER_SUBSCRIPTION,
-  STORY_INIT,
-  STORY_ADDED,
-  CHANGE_STORY_ARGS,
-  STORY_ARGS_CHANGED,
-=======
   RENDER_CURRENT_STORY,
->>>>>>> aee88731
   STORY_RENDER,
   FORCE_RE_RENDER,
   STORY_CHANGED,
@@ -71,6 +54,8 @@
   STORY_MISSING,
   STORY_ERRORED,
   STORY_THREW_EXCEPTION,
+  CHANGE_STORY_ARGS,
+  STORY_ARGS_CHANGED,
   REGISTER_SUBSCRIPTION,
   PREVIEW_KEYDOWN,
   SELECT_STORY,
