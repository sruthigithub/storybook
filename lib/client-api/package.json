--- conflicted
+++ resolved
@@ -1,10 +1,6 @@
 {
   "name": "@storybook/client-api",
-<<<<<<< HEAD
-  "version": "6.1.0-alpha.33",
-=======
   "version": "6.1.0-alpha.35",
->>>>>>> 3775f570
   "description": "Storybook Client API",
   "keywords": [
     "storybook"
@@ -32,19 +28,11 @@
     "prepare": "node ../../scripts/prepare.js"
   },
   "dependencies": {
-<<<<<<< HEAD
-    "@storybook/addons": "6.1.0-alpha.33",
-    "@storybook/channel-postmessage": "6.1.0-alpha.33",
-    "@storybook/channels": "6.1.0-alpha.33",
-    "@storybook/client-logger": "6.1.0-alpha.33",
-    "@storybook/core-events": "6.1.0-alpha.33",
-=======
     "@storybook/addons": "6.1.0-alpha.35",
     "@storybook/channel-postmessage": "6.1.0-alpha.35",
     "@storybook/channels": "6.1.0-alpha.35",
     "@storybook/client-logger": "6.1.0-alpha.35",
     "@storybook/core-events": "6.1.0-alpha.35",
->>>>>>> 3775f570
     "@storybook/csf": "0.0.1",
     "@types/qs": "^6.9.0",
     "@types/webpack-env": "^1.15.2",
@@ -64,11 +52,7 @@
   "publishConfig": {
     "access": "public"
   },
-<<<<<<< HEAD
-  "gitHead": "a5ee924e01e4e5c9d0170e2a70f8fc8a5825cfbb",
-=======
   "gitHead": "76bb5211363a4259b9962590a3a5e62a00921b91",
->>>>>>> 3775f570
   "typesVersions": {
     "<3.8": {
       "*": [
