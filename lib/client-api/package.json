--- conflicted
+++ resolved
@@ -1,10 +1,6 @@
 {
   "name": "@storybook/client-api",
-<<<<<<< HEAD
-  "version": "5.0.0-beta.2",
-=======
   "version": "5.0.0-beta.3",
->>>>>>> 247dd6a3
   "description": "Storybook Client API",
   "keywords": [
     "storybook"
@@ -23,15 +19,9 @@
     "prepare": "node ../../scripts/prepare.js"
   },
   "dependencies": {
-<<<<<<< HEAD
-    "@storybook/addons": "5.0.0-beta.2",
-    "@storybook/client-logger": "5.0.0-beta.2",
-    "@storybook/core-events": "5.0.0-beta.2",
-=======
     "@storybook/addons": "5.0.0-beta.3",
     "@storybook/client-logger": "5.0.0-beta.3",
     "@storybook/core-events": "5.0.0-beta.3",
->>>>>>> 247dd6a3
     "common-tags": "^1.8.0",
     "eventemitter3": "^3.1.0",
     "global": "^4.3.2",
