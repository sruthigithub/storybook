{
  "name": "@storybook/channel-postmessage",
  "version": "5.1.0-alpha.34",
  "description": "",
  "keywords": [
    "storybook"
  ],
  "homepage": "https://github.com/storybooks/storybook/tree/master/lib/channel-postmessage",
  "bugs": {
    "url": "https://github.com/storybooks/storybook/issues"
  },
  "repository": {
    "type": "git",
    "url": "https://github.com/storybooks/storybook.git",
    "directory": "lib/channel-postmessage"
  },
  "license": "MIT",
  "main": "dist/index.js",
  "types": "dist/index.d.ts",
  "scripts": {
    "prepare": "node ../../scripts/prepare.js"
  },
  "dependencies": {
<<<<<<< HEAD
    "@storybook/channels": "^5.1.0-alpha.33",
    "@storybook/client-logger": "^5.1.0-alpha.33",
=======
    "@storybook/channels": "5.1.0-alpha.34",
    "@storybook/client-logger": "5.1.0-alpha.34",
>>>>>>> a83f1fa7
    "core-js": "^2.6.5",
    "global": "^4.3.2",
    "telejson": "^2.1.1"
  },
  "publishConfig": {
    "access": "public"
  }
}<|MERGE_RESOLUTION|>--- conflicted
+++ resolved
@@ -21,13 +21,8 @@
     "prepare": "node ../../scripts/prepare.js"
   },
   "dependencies": {
-<<<<<<< HEAD
-    "@storybook/channels": "^5.1.0-alpha.33",
-    "@storybook/client-logger": "^5.1.0-alpha.33",
-=======
     "@storybook/channels": "5.1.0-alpha.34",
     "@storybook/client-logger": "5.1.0-alpha.34",
->>>>>>> a83f1fa7
     "core-js": "^2.6.5",
     "global": "^4.3.2",
     "telejson": "^2.1.1"
