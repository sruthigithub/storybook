{
  "name": "@storybook/core-server",
  "version": "7.0.0-alpha.2",
  "description": "Storybook framework-agnostic API",
  "keywords": [
    "storybook"
  ],
  "homepage": "https://github.com/storybookjs/storybook/tree/main/lib/core",
  "bugs": {
    "url": "https://github.com/storybookjs/storybook/issues"
  },
  "repository": {
    "type": "git",
    "url": "https://github.com/storybookjs/storybook.git",
    "directory": "lib/core"
  },
  "funding": {
    "type": "opencollective",
    "url": "https://opencollective.com/storybook"
  },
  "license": "MIT",
  "main": "dist/cjs/index.js",
  "module": "dist/esm/index.js",
  "types": "dist/types/index.d.ts",
  "files": [
    "dist/**/*",
    "public/**/*",
    "*.js",
    "*.d.ts"
  ],
  "scripts": {
    "prepare": "node ../../scripts/prepare.js"
  },
  "dependencies": {
    "@discoveryjs/json-ext": "^0.5.3",
    "@storybook/core-client": "7.0.0-alpha.2",
    "@storybook/core-common": "7.0.0-alpha.2",
    "@storybook/core-events": "7.0.0-alpha.2",
    "@storybook/csf": "0.0.2--canary.4566f4d.1",
<<<<<<< HEAD
    "@storybook/csf-tools": "7.0.0-alpha.1",
    "@storybook/docs-mdx": "0.0.1-canary.1.4bea5cc.0",
    "@storybook/manager-webpack5": "7.0.0-alpha.1",
    "@storybook/node-logger": "7.0.0-alpha.1",
=======
    "@storybook/csf-tools": "7.0.0-alpha.2",
    "@storybook/manager-webpack5": "7.0.0-alpha.2",
    "@storybook/node-logger": "7.0.0-alpha.2",
>>>>>>> bf745c3a
    "@storybook/semver": "^7.3.2",
    "@storybook/store": "7.0.0-alpha.2",
    "@storybook/telemetry": "7.0.0-alpha.2",
    "@types/node": "^14.0.10 || ^16.0.0",
    "@types/node-fetch": "^2.5.7",
    "@types/pretty-hrtime": "^1.0.0",
    "better-opn": "^2.1.1",
    "boxen": "^5.1.2",
    "chalk": "^4.1.0",
    "cli-table3": "^0.6.1",
    "commander": "^6.2.1",
    "compression": "^1.7.4",
    "core-js": "^3.8.2",
    "cpy": "^8.1.2",
    "detect-port": "^1.3.0",
    "express": "^4.17.1",
    "fs-extra": "^9.0.1",
    "global": "^4.4.0",
    "globby": "^11.0.2",
    "ip": "^2.0.0",
    "lodash": "^4.17.21",
    "node-fetch": "^2.6.7",
    "open": "^8.4.0",
    "pretty-hrtime": "^1.0.3",
    "prompts": "^2.4.0",
    "read-pkg-up": "^7.0.1",
    "regenerator-runtime": "^0.13.7",
    "serve-favicon": "^2.5.0",
    "slash": "^3.0.0",
    "telejson": "^6.0.8",
    "ts-dedent": "^2.0.0",
    "util-deprecate": "^1.0.2",
    "watchpack": "^2.2.0",
    "webpack": "5",
    "ws": "^8.2.3",
    "x-default-browser": "^0.4.0"
  },
  "devDependencies": {
    "@storybook/builder-webpack5": "7.0.0-alpha.2",
    "@types/compression": "^1.7.0",
    "@types/ip": "^1.1.0",
    "@types/serve-favicon": "^2.5.2",
    "@types/ws": "^8",
    "jest-specific-snapshot": "^4.0.0"
  },
  "peerDependencies": {
    "react": "^16.8.0 || ^17.0.0 || ^18.0.0",
    "react-dom": "^16.8.0 || ^17.0.0 || ^18.0.0"
  },
  "peerDependenciesMeta": {
    "@storybook/builder-webpack5": {
      "optional": true
    },
    "@storybook/manager-webpack5": {
      "optional": true
    },
    "typescript": {
      "optional": true
    }
  },
  "publishConfig": {
    "access": "public"
  },
  "gitHead": "44920e2b6bd51981bac5124743c29fb9f5517e44"
}<|MERGE_RESOLUTION|>--- conflicted
+++ resolved
@@ -37,16 +37,10 @@
     "@storybook/core-common": "7.0.0-alpha.2",
     "@storybook/core-events": "7.0.0-alpha.2",
     "@storybook/csf": "0.0.2--canary.4566f4d.1",
-<<<<<<< HEAD
     "@storybook/csf-tools": "7.0.0-alpha.1",
     "@storybook/docs-mdx": "0.0.1-canary.1.4bea5cc.0",
     "@storybook/manager-webpack5": "7.0.0-alpha.1",
     "@storybook/node-logger": "7.0.0-alpha.1",
-=======
-    "@storybook/csf-tools": "7.0.0-alpha.2",
-    "@storybook/manager-webpack5": "7.0.0-alpha.2",
-    "@storybook/node-logger": "7.0.0-alpha.2",
->>>>>>> bf745c3a
     "@storybook/semver": "^7.3.2",
     "@storybook/store": "7.0.0-alpha.2",
     "@storybook/telemetry": "7.0.0-alpha.2",
