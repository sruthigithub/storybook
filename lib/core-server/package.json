--- conflicted
+++ resolved
@@ -46,10 +46,7 @@
     "@storybook/core-events": "6.5.0-beta.4",
     "@storybook/csf": "0.0.2--canary.4566f4d.1",
     "@storybook/csf-tools": "6.5.0-beta.4",
-<<<<<<< HEAD
-=======
     "@storybook/docs-mdx": "0.0.1-canary.1.4bea5cc.0",
->>>>>>> 04bcc28c
     "@storybook/manager-webpack4": "6.5.0-beta.4",
     "@storybook/node-logger": "6.5.0-beta.4",
     "@storybook/semver": "^7.3.2",
