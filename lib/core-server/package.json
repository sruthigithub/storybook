{
  "name": "@storybook/core-server",
  "version": "6.4.0-alpha.32",
  "description": "Storybook framework-agnostic API",
  "keywords": [
    "storybook"
  ],
  "homepage": "https://github.com/storybookjs/storybook/tree/main/lib/core",
  "bugs": {
    "url": "https://github.com/storybookjs/storybook/issues"
  },
  "repository": {
    "type": "git",
    "url": "https://github.com/storybookjs/storybook.git",
    "directory": "lib/core"
  },
  "funding": {
    "type": "opencollective",
    "url": "https://opencollective.com/storybook"
  },
  "license": "MIT",
  "main": "dist/cjs/index.js",
  "module": "dist/esm/index.js",
  "types": "dist/ts3.9/index.d.ts",
  "typesVersions": {
    "<3.8": {
      "*": [
        "dist/ts3.4/*"
      ]
    }
  },
  "files": [
    "dist/**/*",
    "dll/**/*",
    "types/**/*",
    "*.js",
    "*.d.ts"
  ],
  "scripts": {
    "prepare": "node ../../scripts/prepare.js"
  },
  "dependencies": {
<<<<<<< HEAD
    "@discoveryjs/json-ext": "^0.5.3",
    "@storybook/builder-webpack4": "6.4.0-alpha.30",
    "@storybook/core-client": "6.4.0-alpha.30",
    "@storybook/core-common": "6.4.0-alpha.30",
    "@storybook/csf-tools": "6.4.0-alpha.30",
    "@storybook/manager-webpack4": "6.4.0-alpha.30",
    "@storybook/node-logger": "6.4.0-alpha.30",
=======
    "@storybook/builder-webpack4": "6.4.0-alpha.32",
    "@storybook/core-client": "6.4.0-alpha.32",
    "@storybook/core-common": "6.4.0-alpha.32",
    "@storybook/csf-tools": "6.4.0-alpha.32",
    "@storybook/manager-webpack4": "6.4.0-alpha.32",
    "@storybook/node-logger": "6.4.0-alpha.32",
>>>>>>> 77d65ab0
    "@storybook/semver": "^7.3.2",
    "@types/node": "^14.0.10",
    "@types/node-fetch": "^2.5.7",
    "@types/pretty-hrtime": "^1.0.0",
    "@types/webpack": "^4.41.26",
    "better-opn": "^2.1.1",
    "boxen": "^4.2.0",
    "chalk": "^4.1.0",
    "cli-table3": "0.6.0",
    "commander": "^6.2.1",
    "compression": "^1.7.4",
    "core-js": "^3.8.2",
    "cpy": "^8.1.1",
    "detect-port": "^1.3.0",
    "express": "^4.17.1",
    "file-system-cache": "^1.0.5",
    "fs-extra": "^9.0.1",
    "globby": "^11.0.2",
    "ip": "^1.1.5",
    "node-fetch": "^2.6.1",
    "pretty-hrtime": "^1.0.3",
    "prompts": "^2.4.0",
    "regenerator-runtime": "^0.13.7",
    "serve-favicon": "^2.5.0",
    "ts-dedent": "^2.0.0",
    "util-deprecate": "^1.0.2",
    "webpack": "4"
  },
  "devDependencies": {
    "@storybook/builder-webpack5": "6.4.0-alpha.32",
    "@types/compression": "^1.7.0",
    "@types/ip": "^1.1.0",
    "@types/serve-favicon": "^2.5.2",
    "jest-specific-snapshot": "^4.0.0"
  },
  "peerDependencies": {
    "@storybook/builder-webpack5": "6.4.0-alpha.32",
    "@storybook/manager-webpack5": "6.4.0-alpha.32",
    "react": "^16.8.0 || ^17.0.0",
    "react-dom": "^16.8.0 || ^17.0.0"
  },
  "peerDependenciesMeta": {
    "@storybook/builder-webpack5": {
      "optional": true
    },
    "@storybook/manager-webpack5": {
      "optional": true
    },
    "typescript": {
      "optional": true
    }
  },
  "publishConfig": {
    "access": "public"
  },
  "gitHead": "ee3198a84adf021e9214b929da9f59c525d8adc6",
  "sbmodern": "dist/modern/index.js"
}<|MERGE_RESOLUTION|>--- conflicted
+++ resolved
@@ -40,22 +40,13 @@
     "prepare": "node ../../scripts/prepare.js"
   },
   "dependencies": {
-<<<<<<< HEAD
     "@discoveryjs/json-ext": "^0.5.3",
-    "@storybook/builder-webpack4": "6.4.0-alpha.30",
-    "@storybook/core-client": "6.4.0-alpha.30",
-    "@storybook/core-common": "6.4.0-alpha.30",
-    "@storybook/csf-tools": "6.4.0-alpha.30",
-    "@storybook/manager-webpack4": "6.4.0-alpha.30",
-    "@storybook/node-logger": "6.4.0-alpha.30",
-=======
     "@storybook/builder-webpack4": "6.4.0-alpha.32",
     "@storybook/core-client": "6.4.0-alpha.32",
     "@storybook/core-common": "6.4.0-alpha.32",
     "@storybook/csf-tools": "6.4.0-alpha.32",
     "@storybook/manager-webpack4": "6.4.0-alpha.32",
     "@storybook/node-logger": "6.4.0-alpha.32",
->>>>>>> 77d65ab0
     "@storybook/semver": "^7.3.2",
     "@types/node": "^14.0.10",
     "@types/node-fetch": "^2.5.7",
