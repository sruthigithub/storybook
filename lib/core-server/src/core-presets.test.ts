--- conflicted
+++ resolved
@@ -214,7 +214,20 @@
       );
     });
   });
-<<<<<<< HEAD
+
+  describe('Invalid staticDir must throw: root directory /', () => {
+    const optionsWithInvalidStaticDir = {
+      ...cliOptions,
+      staticDir: ['/'],
+    };
+
+    it('production mode', async () => {
+      expect.assertions(1);
+      await expect(buildStaticStandalone(optionsWithInvalidStaticDir)).rejects.toThrow(
+        "Won't copy root directory. Check your staticDirs!"
+      );
+    });
+  });
 });
 
 describe('build cli flags', () => {
@@ -234,20 +247,5 @@
       expect.objectContaining({ toJson: expect.any(Function) }),
       expect.objectContaining({ toJson: expect.any(Function) })
     );
-=======
-
-  describe('Invalid staticDir must throw: root directory /', () => {
-    const optionsWithInvalidStaticDir = {
-      ...cliOptions,
-      staticDir: ['/'],
-    };
-
-    it('production mode', async () => {
-      expect.assertions(1);
-      await expect(buildStaticStandalone(optionsWithInvalidStaticDir)).rejects.toThrow(
-        "Won't copy root directory. Check your staticDirs!"
-      );
-    });
->>>>>>> 63af718b
   });
 });