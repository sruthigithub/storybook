import { logger, instance as npmLog } from '@storybook/node-logger';
import type {
  CLIOptions,
  LoadOptions,
  BuilderOptions,
  Options,
  StorybookConfig,
  CoreConfig,
} from '@storybook/core-common';
import { telemetry } from '@storybook/telemetry';
<<<<<<< HEAD
=======
import { resolvePathInStorybookCache, loadAllPresets, cache } from '@storybook/core-common';
>>>>>>> f16d538d
import dedent from 'ts-dedent';
import prompts from 'prompts';
import global from 'global';

import path from 'path';
import { storybookDevServer } from './dev-server';
import { getDevCli } from './cli';
import { getReleaseNotesData, getReleaseNotesFailedState } from './utils/release-notes';
import { outputStats } from './utils/output-stats';
import { outputStartupInformation } from './utils/output-startup-information';
import { updateCheck } from './utils/update-check';
import { getServerPort, getServerChannelUrl } from './utils/server-address';
import { getPreviewBuilder } from './utils/get-preview-builder';
import { getManagerBuilder } from './utils/get-manager-builder';

export async function buildDevStandalone(options: CLIOptions & LoadOptions & BuilderOptions) {
  const { packageJson, versionUpdates, releaseNotes } = options;
  const { version, name = '' } = packageJson;

  // updateInfo and releaseNotesData are cached, so this is typically pretty fast
  const [port, versionCheck, releaseNotesData] = await Promise.all([
    getServerPort(options.port),
    versionUpdates
      ? updateCheck(version)
      : Promise.resolve({ success: false, data: {}, time: Date.now() }),
    releaseNotes
      ? getReleaseNotesData(version, cache)
      : Promise.resolve(getReleaseNotesFailedState(version)),
  ]);

  if (!options.ci && !options.smokeTest && options.port != null && port !== options.port) {
    const { shouldChangePort } = await prompts({
      type: 'confirm',
      initial: true,
      name: 'shouldChangePort',
      message: `Port ${options.port} is not available. Would you like to run Storybook on port ${port} instead?`,
    });
    if (!shouldChangePort) process.exit(1);
  }

  /* eslint-disable no-param-reassign */
  options.port = port;
  options.versionCheck = versionCheck;
  options.releaseNotesData = releaseNotesData;
  options.configType = 'DEVELOPMENT';
  options.configDir = path.resolve(options.configDir);
  options.outputDir = options.smokeTest
    ? resolvePathInStorybookCache('public')
    : path.resolve(options.outputDir || resolvePathInStorybookCache('public'));
  options.serverChannelUrl = getServerChannelUrl(port, options);
  /* eslint-enable no-param-reassign */

  const previewBuilder = await getPreviewBuilder(options.configDir);
  const managerBuilder = await getManagerBuilder(options.configDir);

  const presets = loadAllPresets({
    corePresets: [
      require.resolve('./presets/common-preset'),
      ...managerBuilder.corePresets,
      ...previewBuilder.corePresets,
      require.resolve('./presets/babel-cache-preset'),
    ],
    overridePresets: previewBuilder.overridePresets,
    ...options,
  });

  const features = await presets.apply<StorybookConfig['features']>('features');
  global.FEATURES = features;

<<<<<<< HEAD
  if (global.FEATURES?.telemetry) {
=======
  const core = await presets.apply<CoreConfig>('core');
  if (core?.telemetry) {
>>>>>>> f16d538d
    telemetry('start', {});
  }

  const fullOptions: Options = {
    ...options,
    presets,
    features,
  };

  const { address, networkAddress, managerResult, previewResult } = await storybookDevServer(
    fullOptions
  );

  const previewTotalTime = previewResult && previewResult.totalTime;
  const managerTotalTime = managerResult && managerResult.totalTime;

  const previewStats = previewResult && previewResult.stats;
  const managerStats = managerResult && managerResult.stats;

  if (options.webpackStatsJson) {
    const target = options.webpackStatsJson === true ? options.outputDir : options.webpackStatsJson;
    await outputStats(target, previewStats, managerStats);
  }

  if (options.smokeTest) {
    // @ts-ignore
    const managerWarnings = (managerStats && managerStats.toJson().warnings) || [];
    if (managerWarnings.length > 0)
      logger.warn(`manager: ${JSON.stringify(managerWarnings, null, 2)}`);
    // I'm a little reticent to import webpack types in this file :shrug:
    // @ts-ignore
    const previewWarnings = (previewStats && previewStats.toJson().warnings) || [];
    if (previewWarnings.length > 0)
      logger.warn(`preview: ${JSON.stringify(previewWarnings, null, 2)}`);
    process.exit(
      managerWarnings.length > 0 || (previewWarnings.length > 0 && !options.ignorePreview) ? 1 : 0
    );
    return;
  }

  // Get package name and capitalize it e.g. @storybook/react -> React
  const packageName = name.split('@storybook/').length > 1 ? name.split('@storybook/')[1] : name;
  const frameworkName = packageName.charAt(0).toUpperCase() + packageName.slice(1);

  outputStartupInformation({
    updateInfo: versionCheck,
    version,
    name: frameworkName,
    address,
    networkAddress,
    managerTotalTime,
    previewTotalTime,
  });
}

export async function buildDev(loadOptions: LoadOptions) {
  const cliOptions = await getDevCli(loadOptions.packageJson);

  try {
    await buildDevStandalone({
      ...cliOptions,
      ...loadOptions,
      configDir: loadOptions.configDir || cliOptions.configDir || './.storybook',
      configType: 'DEVELOPMENT',
      ignorePreview: !!cliOptions.previewUrl && !cliOptions.forceBuildPreview,
      docsMode: !!cliOptions.docs,
      cache,
    });
  } catch (error) {
    // this is a weird bugfix, somehow 'node-pre-gyp' is polluting the npmLog header
    npmLog.heading = '';

    if (error instanceof Error) {
      if ((error as any).error) {
        logger.error((error as any).error);
      } else if ((error as any).stats && (error as any).stats.compilation.errors) {
        (error as any).stats.compilation.errors.forEach((e: any) => logger.plain(e));
      } else {
        logger.error(error as any);
      }
    } else if (error.compilation?.errors) {
      error.compilation.errors.forEach((e: any) => logger.plain(e));
    }

    logger.line();
    logger.warn(
      error.close
        ? dedent`
          FATAL broken build!, will close the process,
          Fix the error below and restart storybook.
        `
        : dedent`
          Broken build, fix the error above.
          You may need to refresh the browser.
        `
    );
    logger.line();

    if (global.FEATURES?.telemetry) {
      telemetry('error', { error });
    }

    process.exit(1);
  }
}<|MERGE_RESOLUTION|>--- conflicted
+++ resolved
@@ -8,10 +8,7 @@
   CoreConfig,
 } from '@storybook/core-common';
 import { telemetry } from '@storybook/telemetry';
-<<<<<<< HEAD
-=======
 import { resolvePathInStorybookCache, loadAllPresets, cache } from '@storybook/core-common';
->>>>>>> f16d538d
 import dedent from 'ts-dedent';
 import prompts from 'prompts';
 import global from 'global';
@@ -81,12 +78,8 @@
   const features = await presets.apply<StorybookConfig['features']>('features');
   global.FEATURES = features;
 
-<<<<<<< HEAD
-  if (global.FEATURES?.telemetry) {
-=======
   const core = await presets.apply<CoreConfig>('core');
   if (core?.telemetry) {
->>>>>>> f16d538d
     telemetry('start', {});
   }
 
