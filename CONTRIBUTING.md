--- conflicted
+++ resolved
@@ -49,15 +49,8 @@
 # Download and build this repository:
 git clone https://github.com/storybooks/storybook.git
 cd storybook
-<<<<<<< HEAD
 yarn install
 yarn run bootstrap
-=======
-npm install
-npm run bootstrap
-
-cd examples/cra-kitchen-sink
->>>>>>> 70d8829e
 
 # make changes to try and reproduce the problem, such as adding components + stories
 yarn start
