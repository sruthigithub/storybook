--- conflicted
+++ resolved
@@ -26,15 +26,10 @@
   },
   "dependencies": {
     "@emotion/styled": "^0.10.6",
-<<<<<<< HEAD
-    "@storybook/addons": "4.1.0-alpha.3",
-    "@storybook/components": "4.1.0-alpha.3",
-    "@storybook/core-events": "4.1.0-alpha.3",
+    "@storybook/addons": "4.1.0-alpha.8",
+    "@storybook/components": "4.1.0-alpha.8",
+    "@storybook/core-events": "4.1.0-alpha.8",
     "markdown-to-jsx": "^6.7.4",
-=======
-    "@storybook/addons": "4.1.0-alpha.8",
-    "marked": "^0.5.1",
->>>>>>> 4dd81aac
     "prop-types": "^15.6.2"
   },
   "peerDependencies": {
