{
  "name": "@storybook/addon-storysource",
  "version": "5.1.0-alpha.34",
  "description": "Stories addon for storybook",
  "keywords": [
    "addon",
    "storybook"
  ],
  "homepage": "https://github.com/storybooks/storybook/tree/master/addons/storysource",
  "bugs": {
    "url": "https://github.com/storybooks/storybook/issues"
  },
  "repository": {
    "type": "git",
    "url": "https://github.com/storybooks/storybook.git",
    "directory": "addons/storysource"
  },
  "license": "MIT",
  "main": "dist/index.js",
  "jsnext:main": "src/index.js",
  "scripts": {
    "prepare": "node ../../scripts/prepare.js"
  },
  "dependencies": {
<<<<<<< HEAD
    "@storybook/addons": "^5.1.0-alpha.33",
    "@storybook/components": "^5.1.0-alpha.33",
    "@storybook/router": "^5.1.0-alpha.33",
    "@storybook/theming": "^5.1.0-alpha.33",
=======
    "@storybook/addons": "5.1.0-alpha.34",
    "@storybook/components": "5.1.0-alpha.34",
    "@storybook/router": "5.1.0-alpha.34",
    "@storybook/theming": "5.1.0-alpha.34",
>>>>>>> a83f1fa7
    "core-js": "^2.6.5",
    "estraverse": "^4.2.0",
    "loader-utils": "^1.2.3",
    "prettier": "^1.16.4",
    "prop-types": "^15.7.2",
    "react-syntax-highlighter": "^8.0.1",
    "regenerator-runtime": "^0.12.1"
  },
  "peerDependencies": {
    "react": "*"
  },
  "publishConfig": {
    "access": "public"
  }
}<|MERGE_RESOLUTION|>--- conflicted
+++ resolved
@@ -22,17 +22,10 @@
     "prepare": "node ../../scripts/prepare.js"
   },
   "dependencies": {
-<<<<<<< HEAD
-    "@storybook/addons": "^5.1.0-alpha.33",
-    "@storybook/components": "^5.1.0-alpha.33",
-    "@storybook/router": "^5.1.0-alpha.33",
-    "@storybook/theming": "^5.1.0-alpha.33",
-=======
     "@storybook/addons": "5.1.0-alpha.34",
     "@storybook/components": "5.1.0-alpha.34",
     "@storybook/router": "5.1.0-alpha.34",
     "@storybook/theming": "5.1.0-alpha.34",
->>>>>>> a83f1fa7
     "core-js": "^2.6.5",
     "estraverse": "^4.2.0",
     "loader-utils": "^1.2.3",
