--- conflicted
+++ resolved
@@ -1,10 +1,6 @@
 {
   "name": "@storybook/addon-ondevice-actions",
-<<<<<<< HEAD
-  "version": "5.2.0-beta.43",
-=======
   "version": "5.2.0-beta.46",
->>>>>>> 22deb2fe
   "description": "Action Logger addon for react-native storybook",
   "keywords": [
     "storybook"
@@ -23,22 +19,13 @@
     "prepare": "node ../../scripts/prepare.js"
   },
   "dependencies": {
-<<<<<<< HEAD
-    "@storybook/addons": "5.2.0-beta.43",
-    "@storybook/core-events": "5.2.0-beta.43",
-=======
     "@storybook/addons": "5.2.0-beta.46",
     "@storybook/core-events": "5.2.0-beta.46",
->>>>>>> 22deb2fe
     "core-js": "^3.0.1",
     "fast-deep-equal": "^2.0.1"
   },
   "devDependencies": {
-<<<<<<< HEAD
-    "@storybook/addon-actions": "5.2.0-beta.43"
-=======
     "@storybook/addon-actions": "5.2.0-beta.46"
->>>>>>> 22deb2fe
   },
   "peerDependencies": {
     "@storybook/addon-actions": "*",
