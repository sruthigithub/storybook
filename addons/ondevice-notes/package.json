{
  "name": "@storybook/addon-ondevice-notes",
  "version": "5.2.0-alpha.40",
  "description": "Write notes for your react-native Storybook stories.",
  "keywords": [
    "addon",
    "notes",
    "storybook",
    "react-native"
  ],
  "repository": {
    "type": "git",
    "url": "https://github.com/storybookjs/storybook.git",
    "directory": "addons/ondevice-notes"
  },
  "license": "MIT",
  "main": "dist/index.js",
  "jsnext:main": "src/index.js",
  "scripts": {
    "prepare": "node ../../scripts/prepare.js"
  },
  "dependencies": {
<<<<<<< HEAD
    "@storybook/addons": "5.2.0-alpha.35",
    "@storybook/client-logger": "5.2.0-alpha.35",
=======
    "@storybook/addons": "5.2.0-alpha.40",
>>>>>>> eec41f3f
    "core-js": "^3.0.1",
    "prop-types": "^15.7.2",
    "react-native-simple-markdown": "^1.1.0"
  },
  "peerDependencies": {
    "react": "*",
    "react-native": "*"
  },
  "publishConfig": {
    "access": "public"
  }
}<|MERGE_RESOLUTION|>--- conflicted
+++ resolved
@@ -20,12 +20,8 @@
     "prepare": "node ../../scripts/prepare.js"
   },
   "dependencies": {
-<<<<<<< HEAD
-    "@storybook/addons": "5.2.0-alpha.35",
-    "@storybook/client-logger": "5.2.0-alpha.35",
-=======
     "@storybook/addons": "5.2.0-alpha.40",
->>>>>>> eec41f3f
+    "@storybook/client-logger": "5.2.0-alpha.40",
     "core-js": "^3.0.1",
     "prop-types": "^15.7.2",
     "react-native-simple-markdown": "^1.1.0"
