{
  "name": "@storybook/addon-links",
  "version": "6.5.0-beta.4",
  "description": "Link stories together to build demos and prototypes with your UI components",
  "keywords": [
    "addon",
    "storybook",
    "organize"
  ],
  "homepage": "https://github.com/storybookjs/storybook/tree/main/addons/links",
  "bugs": {
    "url": "https://github.com/storybookjs/storybook/issues"
  },
  "repository": {
    "type": "git",
    "url": "https://github.com/storybookjs/storybook.git",
    "directory": "addons/links"
  },
  "funding": {
    "type": "opencollective",
    "url": "https://opencollective.com/storybook"
  },
  "license": "MIT",
  "main": "dist/cjs/index.js",
  "module": "dist/esm/index.js",
  "types": "dist/ts3.9/index.d.ts",
  "typesVersions": {
    "<3.8": {
      "dist/ts3.9/*": [
        "dist/ts3.4/*"
      ]
    }
  },
  "files": [
    "dist/**/*",
    "README.md",
    "*.js",
    "*.d.ts"
  ],
  "scripts": {
    "prepare": "node ../../scripts/prepare.js"
  },
  "dependencies": {
    "@storybook/addons": "6.5.0-beta.4",
    "@storybook/client-logger": "6.5.0-beta.4",
    "@storybook/core-events": "6.5.0-beta.4",
    "@storybook/csf": "0.0.2--canary.4566f4d.1",
<<<<<<< HEAD
    "@storybook/router": "6.5.0-beta.4",
    "@types/qs": "^6.9.5",
=======
    "@storybook/router": "6.5.0-beta.1",
>>>>>>> 57e6ccf0
    "core-js": "^3.8.2",
    "global": "^4.4.0",
    "prop-types": "^15.7.2",
    "regenerator-runtime": "^0.13.7",
    "ts-dedent": "^2.0.0"
  },
  "peerDependencies": {
    "react": "^16.8.0 || ^17.0.0 || ^18.0.0",
    "react-dom": "^16.8.0 || ^17.0.0 || ^18.0.0"
  },
  "peerDependenciesMeta": {
    "react": {
      "optional": true
    },
    "react-dom": {
      "optional": true
    }
  },
  "publishConfig": {
    "access": "public"
  },
  "gitHead": "55247a8e36da7061bfced80c588a539d3fda3f04",
  "storybook": {
    "displayName": "Links",
    "icon": "https://user-images.githubusercontent.com/263385/101991673-48355c80-3c7c-11eb-9b6e-b627c96a75f6.png",
    "unsupportedFrameworks": [
      "marko",
      "react-native"
    ]
  }
}<|MERGE_RESOLUTION|>--- conflicted
+++ resolved
@@ -45,12 +45,7 @@
     "@storybook/client-logger": "6.5.0-beta.4",
     "@storybook/core-events": "6.5.0-beta.4",
     "@storybook/csf": "0.0.2--canary.4566f4d.1",
-<<<<<<< HEAD
     "@storybook/router": "6.5.0-beta.4",
-    "@types/qs": "^6.9.5",
-=======
-    "@storybook/router": "6.5.0-beta.1",
->>>>>>> 57e6ccf0
     "core-js": "^3.8.2",
     "global": "^4.4.0",
     "prop-types": "^15.7.2",
