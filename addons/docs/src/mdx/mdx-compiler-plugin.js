--- conflicted
+++ resolved
@@ -61,11 +61,7 @@
   const statements = [];
   const storyKey = getStoryKey(storyName, context.counter);
 
-<<<<<<< HEAD
-  const bodyNodes = ast.children.filter(n => n.type !== 'JSXText');
-=======
-  let body = ast.children.find((n) => n.type !== 'JSXText');
->>>>>>> 1936cee4
+  const bodyNodes = ast.children.filter((n) => n.type !== 'JSXText');
   let storyCode = null;
   let storyVal = null;
   if (!bodyNodes.length) {
@@ -76,7 +72,7 @@
       ${storyCode}
     )`;
   } else {
-    const bodyParts = bodyNodes.map(bodyNode => {
+    const bodyParts = bodyNodes.map((bodyNode) => {
       const body = bodyNode.type === 'JSXExpressionContainer' ? bodyNode.expression : bodyNode;
       const { code } = generate(body, {});
       return { code, body };
