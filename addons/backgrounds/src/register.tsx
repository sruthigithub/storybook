--- conflicted
+++ resolved
@@ -5,18 +5,14 @@
 import { BackgroundSelector } from './containers/BackgroundSelector';
 import { GridSelector } from './containers/GridSelector';
 
-<<<<<<< HEAD
-addons.register(ADDON_ID, () => {
-=======
 addons.register(ADDON_ID, (api) => {
->>>>>>> d4027f01
   addons.add(ADDON_ID, {
     title: 'Backgrounds',
     type: types.TOOL,
     match: ({ viewMode }) => viewMode === 'story',
     render: () => (
       <Fragment>
-        <BackgroundSelector />
+        <BackgroundSelector api={api} />
         <GridSelector />
       </Fragment>
     ),
