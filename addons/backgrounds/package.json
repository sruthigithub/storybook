{
  "name": "@storybook/addon-backgrounds",
  "version": "4.1.0-alpha.8",
  "description": "A storybook addon to show different backgrounds for your preview",
  "keywords": [
    "addon",
    "background",
    "react",
    "storybook"
  ],
  "homepage": "https://github.com/storybooks/storybook/tree/master/addons/backgrounds",
  "publishConfig": {
    "access": "public"
  },
  "bugs": {
    "url": "https://github.com/storybooks/storybook/issues"
  },
  "repository": {
    "type": "git",
    "url": "https://github.com/storybooks/storybook.git"
  },
  "license": "MIT",
  "author": "jbaxleyiii",
  "main": "dist/index.js",
  "jsnext:main": "src/index.js",
  "scripts": {
    "prepare": "node ../../scripts/prepare.js"
  },
  "dependencies": {
    "@emotion/styled": "^0.10.6",
<<<<<<< HEAD
    "@storybook/addons": "4.1.0-alpha.7",
    "@storybook/core-events": "4.1.0-alpha.7",
    "eventemitter3": "^3.1.0",
=======
    "@storybook/addons": "4.1.0-alpha.8",
    "@storybook/core-events": "4.1.0-alpha.8",
>>>>>>> 21d60e22
    "global": "^4.3.2",
    "prop-types": "^15.6.2",
    "util-deprecate": "^1.0.2"
  },
  "peerDependencies": {
    "react": "*"
  }
}<|MERGE_RESOLUTION|>--- conflicted
+++ resolved
@@ -28,14 +28,9 @@
   },
   "dependencies": {
     "@emotion/styled": "^0.10.6",
-<<<<<<< HEAD
-    "@storybook/addons": "4.1.0-alpha.7",
-    "@storybook/core-events": "4.1.0-alpha.7",
-    "eventemitter3": "^3.1.0",
-=======
     "@storybook/addons": "4.1.0-alpha.8",
     "@storybook/core-events": "4.1.0-alpha.8",
->>>>>>> 21d60e22
+    "eventemitter3": "^3.1.0",
     "global": "^4.3.2",
     "prop-types": "^15.6.2",
     "util-deprecate": "^1.0.2"
