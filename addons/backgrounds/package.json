{
  "name": "@storybook/addon-backgrounds",
  "version": "4.2.0-alpha.6",
  "description": "A storybook addon to show different backgrounds for your preview",
  "keywords": [
    "addon",
    "background",
    "react",
    "storybook"
  ],
  "homepage": "https://github.com/storybooks/storybook/tree/master/addons/backgrounds",
  "bugs": {
    "url": "https://github.com/storybooks/storybook/issues"
  },
  "repository": {
    "type": "git",
    "url": "https://github.com/storybooks/storybook.git"
  },
  "license": "MIT",
  "author": "jbaxleyiii",
  "main": "dist/index.js",
  "jsnext:main": "src/index.js",
  "scripts": {
    "prepare": "node ../../scripts/prepare.js"
  },
  "dependencies": {
<<<<<<< HEAD
    "@emotion/core": "^10.0.2",
    "@emotion/styled": "^10.0.2",
    "@storybook/addons": "4.2.0-alpha.5",
    "@storybook/components": "4.2.0-alpha.5",
    "@storybook/client-logger": "4.2.0-alpha.5",
    "@storybook/core-events": "4.2.0-alpha.5",
=======
    "@emotion/styled": "^0.10.6",
    "@storybook/addons": "4.2.0-alpha.6",
    "@storybook/core-events": "4.2.0-alpha.6",
>>>>>>> 99fe0a8d
    "core-js": "^2.5.7",
    "eventemitter3": "^3.1.0",
    "global": "^4.3.2",
    "memoizerific": "^1.11.3",
    "prop-types": "^15.6.2",
    "react": "^16.7.0-alpha.2",
    "util-deprecate": "^1.0.2"
  },
  "publishConfig": {
    "access": "public"
  }
}<|MERGE_RESOLUTION|>--- conflicted
+++ resolved
@@ -24,18 +24,12 @@
     "prepare": "node ../../scripts/prepare.js"
   },
   "dependencies": {
-<<<<<<< HEAD
     "@emotion/core": "^10.0.2",
     "@emotion/styled": "^10.0.2",
-    "@storybook/addons": "4.2.0-alpha.5",
-    "@storybook/components": "4.2.0-alpha.5",
-    "@storybook/client-logger": "4.2.0-alpha.5",
-    "@storybook/core-events": "4.2.0-alpha.5",
-=======
-    "@emotion/styled": "^0.10.6",
     "@storybook/addons": "4.2.0-alpha.6",
+    "@storybook/components": "4.2.0-alpha.6",
+    "@storybook/client-logger": "4.2.0-alpha.6",
     "@storybook/core-events": "4.2.0-alpha.6",
->>>>>>> 99fe0a8d
     "core-js": "^2.5.7",
     "eventemitter3": "^3.1.0",
     "global": "^4.3.2",
