{
  "name": "@storybook/addon-events",
<<<<<<< HEAD
  "version": "4.1.0-alpha.12",
=======
  "version": "4.1.0",
>>>>>>> 75d45d3d
  "description": "Add events to your Storybook stories.",
  "keywords": [
    "addon",
    "events",
    "react",
    "storybook"
  ],
  "homepage": "https://github.com/storybooks/storybook/tree/master/addons/events",
  "bugs": {
    "url": "https://github.com/storybooks/storybook/issues"
  },
  "repository": {
    "type": "git",
    "url": "https://github.com/storybooks/storybook.git"
  },
  "license": "MIT",
  "main": "dist/index.js",
  "jsnext:main": "src/index.js",
  "scripts": {
    "prepare": "node ../../scripts/prepare.js"
  },
  "dependencies": {
    "@emotion/styled": "^0.10.6",
<<<<<<< HEAD
    "@storybook/addons": "4.1.0-alpha.12",
    "@storybook/core-events": "4.1.0-alpha.12",
=======
    "@storybook/addons": "4.1.0",
    "@storybook/core-events": "4.1.0",
>>>>>>> 75d45d3d
    "core-js": "^2.5.7",
    "format-json": "^1.0.3",
    "prop-types": "^15.6.2",
    "react-lifecycles-compat": "^3.0.4",
    "react-textarea-autosize": "^7.0.4",
    "util-deprecate": "^1.0.2"
  },
  "peerDependencies": {
    "react": "*"
  },
  "publishConfig": {
    "access": "public"
  }
}<|MERGE_RESOLUTION|>--- conflicted
+++ resolved
@@ -1,10 +1,6 @@
 {
   "name": "@storybook/addon-events",
-<<<<<<< HEAD
-  "version": "4.1.0-alpha.12",
-=======
   "version": "4.1.0",
->>>>>>> 75d45d3d
   "description": "Add events to your Storybook stories.",
   "keywords": [
     "addon",
@@ -28,13 +24,8 @@
   },
   "dependencies": {
     "@emotion/styled": "^0.10.6",
-<<<<<<< HEAD
-    "@storybook/addons": "4.1.0-alpha.12",
-    "@storybook/core-events": "4.1.0-alpha.12",
-=======
     "@storybook/addons": "4.1.0",
     "@storybook/core-events": "4.1.0",
->>>>>>> 75d45d3d
     "core-js": "^2.5.7",
     "format-json": "^1.0.3",
     "prop-types": "^15.6.2",
