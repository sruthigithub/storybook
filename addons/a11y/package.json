--- conflicted
+++ resolved
@@ -35,8 +35,6 @@
     "react-dom": "^16.7.0-alpha.2",
     "global": "^4.3.2",
     "prop-types": "^15.6.2"
-<<<<<<< HEAD
-=======
   },
   "peerDependencies": {
     "react": "*",
@@ -44,6 +42,5 @@
   },
   "publishConfig": {
     "access": "public"
->>>>>>> e42c6473
   }
 }