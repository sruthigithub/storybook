{
  "name": "@storybook/addon-a11y",
  "version": "6.5.0-beta.0",
  "description": "Test component compliance with web accessibility standards",
  "keywords": [
    "a11y",
    "accessibility",
    "addon",
    "storybook",
    "valid",
    "verify",
    "test"
  ],
  "homepage": "https://github.com/storybookjs/storybook/tree/main/addons/a11y",
  "bugs": {
    "url": "https://github.com/storybookjs/storybook/issues"
  },
  "repository": {
    "type": "git",
    "url": "https://github.com/storybookjs/storybook.git",
    "directory": "addons/a11y"
  },
  "funding": {
    "type": "opencollective",
    "url": "https://opencollective.com/storybook"
  },
  "license": "MIT",
  "main": "dist/cjs/index.js",
  "module": "dist/esm/index.js",
  "types": "dist/ts3.9/index.d.ts",
  "typesVersions": {
    "<3.8": {
      "dist/ts3.9/*": [
        "dist/ts3.4/*"
      ]
    }
  },
  "files": [
    "dist/**/*",
    "README.md",
    "*.js",
    "*.d.ts"
  ],
  "scripts": {
    "prepare": "node ../../scripts/prepare.js"
  },
  "dependencies": {
    "@storybook/addons": "6.5.0-beta.0",
    "@storybook/api": "6.5.0-beta.0",
    "@storybook/channels": "6.5.0-beta.0",
    "@storybook/client-logger": "6.5.0-beta.0",
    "@storybook/components": "6.5.0-beta.0",
    "@storybook/core-events": "6.5.0-beta.0",
    "@storybook/csf": "0.0.2--canary.7c6c115.0",
    "@storybook/theming": "6.5.0-beta.0",
    "axe-core": "^4.2.0",
    "core-js": "^3.8.2",
    "global": "^4.4.0",
    "lodash": "^4.17.21",
    "react-sizeme": "^3.0.1",
    "regenerator-runtime": "^0.13.7",
    "ts-dedent": "^2.0.0",
    "util-deprecate": "^1.0.2"
  },
  "devDependencies": {
    "@testing-library/react": "^11.2.2"
  },
  "peerDependencies": {
    "react": "^16.8.0 || ^17.0.0 || ^18.0.0",
    "react-dom": "^16.8.0 || ^17.0.0 || ^18.0.0"
  },
  "peerDependenciesMeta": {
    "react": {
      "optional": true
    },
    "react-dom": {
      "optional": true
    }
  },
  "publishConfig": {
    "access": "public"
  },
<<<<<<< HEAD
  "gitHead": "7417a230d67b54d65caedcfb584f924b879ac9f5",
=======
  "gitHead": "b2e85f3599c043815b18bbfc5ca563bf1c6e4add",
  "sbmodern": "dist/modern/index.js",
>>>>>>> 7e222026
  "storybook": {
    "displayName": "Accessibility",
    "icon": "https://user-images.githubusercontent.com/263385/101991665-47042f80-3c7c-11eb-8f00-64b5a18f498a.png",
    "unsupportedFrameworks": [
      "react-native"
    ]
  }
}<|MERGE_RESOLUTION|>--- conflicted
+++ resolved
@@ -80,12 +80,7 @@
   "publishConfig": {
     "access": "public"
   },
-<<<<<<< HEAD
-  "gitHead": "7417a230d67b54d65caedcfb584f924b879ac9f5",
-=======
   "gitHead": "b2e85f3599c043815b18bbfc5ca563bf1c6e4add",
-  "sbmodern": "dist/modern/index.js",
->>>>>>> 7e222026
   "storybook": {
     "displayName": "Accessibility",
     "icon": "https://user-images.githubusercontent.com/263385/101991665-47042f80-3c7c-11eb-8f00-64b5a18f498a.png",
