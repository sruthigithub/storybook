{
  "name": "@storybook/addon-a11y",
  "version": "6.5.0-alpha.59",
  "description": "Test component compliance with web accessibility standards",
  "keywords": [
    "a11y",
    "accessibility",
    "addon",
    "storybook",
    "valid",
    "verify",
    "test"
  ],
  "homepage": "https://github.com/storybookjs/storybook/tree/main/addons/a11y",
  "bugs": {
    "url": "https://github.com/storybookjs/storybook/issues"
  },
  "repository": {
    "type": "git",
    "url": "https://github.com/storybookjs/storybook.git",
    "directory": "addons/a11y"
  },
  "funding": {
    "type": "opencollective",
    "url": "https://opencollective.com/storybook"
  },
  "license": "MIT",
  "main": "dist/cjs/index.js",
  "module": "dist/esm/index.js",
  "types": "dist/ts3.9/index.d.ts",
  "typesVersions": {
    "<3.8": {
      "dist/ts3.9/*": [
        "dist/ts3.4/*"
      ]
    }
  },
  "files": [
    "dist/**/*",
    "README.md",
    "*.js",
    "*.d.ts"
  ],
  "scripts": {
    "prepare": "node ../../scripts/prepare.js"
  },
  "dependencies": {
<<<<<<< HEAD
    "@storybook/addon-highlight": "6.5.0-alpha.56",
    "@storybook/addons": "6.5.0-alpha.56",
    "@storybook/api": "6.5.0-alpha.56",
    "@storybook/channels": "6.5.0-alpha.56",
    "@storybook/client-logger": "6.5.0-alpha.56",
    "@storybook/components": "6.5.0-alpha.56",
    "@storybook/core-events": "6.5.0-alpha.56",
=======
    "@storybook/addons": "6.5.0-alpha.59",
    "@storybook/api": "6.5.0-alpha.59",
    "@storybook/channels": "6.5.0-alpha.59",
    "@storybook/client-logger": "6.5.0-alpha.59",
    "@storybook/components": "6.5.0-alpha.59",
    "@storybook/core-events": "6.5.0-alpha.59",
>>>>>>> c313cf87
    "@storybook/csf": "0.0.2--canary.7c6c115.0",
    "@storybook/theming": "6.5.0-alpha.59",
    "axe-core": "^4.2.0",
    "core-js": "^3.8.2",
    "global": "^4.4.0",
    "lodash": "^4.17.21",
    "react-sizeme": "^3.0.1",
    "regenerator-runtime": "^0.13.7",
    "ts-dedent": "^2.0.0",
    "util-deprecate": "^1.0.2"
  },
  "devDependencies": {
    "@testing-library/react": "^11.2.2",
    "@types/webpack-env": "^1.16.0"
  },
  "peerDependencies": {
    "react": "^16.8.0 || ^17.0.0 || ^18.0.0",
    "react-dom": "^16.8.0 || ^17.0.0 || ^18.0.0"
  },
  "peerDependenciesMeta": {
    "react": {
      "optional": true
    },
    "react-dom": {
      "optional": true
    }
  },
  "publishConfig": {
    "access": "public"
  },
  "gitHead": "5c572a448ca6dee4e486944b7e1e3cb17b09d9a0",
  "sbmodern": "dist/modern/index.js",
  "storybook": {
    "displayName": "Accessibility",
    "icon": "https://user-images.githubusercontent.com/263385/101991665-47042f80-3c7c-11eb-8f00-64b5a18f498a.png",
    "unsupportedFrameworks": [
      "react-native"
    ]
  }
}<|MERGE_RESOLUTION|>--- conflicted
+++ resolved
@@ -45,22 +45,13 @@
     "prepare": "node ../../scripts/prepare.js"
   },
   "dependencies": {
-<<<<<<< HEAD
-    "@storybook/addon-highlight": "6.5.0-alpha.56",
-    "@storybook/addons": "6.5.0-alpha.56",
-    "@storybook/api": "6.5.0-alpha.56",
-    "@storybook/channels": "6.5.0-alpha.56",
-    "@storybook/client-logger": "6.5.0-alpha.56",
-    "@storybook/components": "6.5.0-alpha.56",
-    "@storybook/core-events": "6.5.0-alpha.56",
-=======
+    "@storybook/addon-highlight": "6.5.0-alpha.59",
     "@storybook/addons": "6.5.0-alpha.59",
     "@storybook/api": "6.5.0-alpha.59",
     "@storybook/channels": "6.5.0-alpha.59",
     "@storybook/client-logger": "6.5.0-alpha.59",
     "@storybook/components": "6.5.0-alpha.59",
     "@storybook/core-events": "6.5.0-alpha.59",
->>>>>>> c313cf87
     "@storybook/csf": "0.0.2--canary.7c6c115.0",
     "@storybook/theming": "6.5.0-alpha.59",
     "axe-core": "^4.2.0",
