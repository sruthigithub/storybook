--- conflicted
+++ resolved
@@ -23,10 +23,6 @@
     "nested-object-assign": "^1.0.1",
     "prop-types": "^15.6.2",
     "react-addons-create-fragment": "^15.5.3",
-<<<<<<< HEAD
-    "@emotion/styled": "0.10.4",
-=======
->>>>>>> a2a2a914
     "react-lifecycles-compat": "^3.0.4",
     "util-deprecate": "^1.0.2"
   },
