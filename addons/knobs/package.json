{
  "name": "@storybook/addon-knobs",
<<<<<<< HEAD
  "version": "5.0.0-beta.2",
=======
  "version": "5.0.0-beta.3",
>>>>>>> 247dd6a3
  "description": "Storybook Addon Prop Editor Component",
  "keywords": [
    "addon",
    "storybook"
  ],
  "homepage": "https://github.com/storybooks/storybook/tree/master/addons/knobs",
  "bugs": {
    "url": "https://github.com/storybooks/storybook/issues"
  },
  "repository": {
    "type": "git",
    "url": "https://github.com/storybooks/storybook.git"
  },
  "license": "MIT",
  "main": "dist/index.js",
  "jsnext:main": "src/index.js",
  "scripts": {
    "prepare": "node ../../scripts/prepare.js"
  },
  "dependencies": {
<<<<<<< HEAD
    "@storybook/addons": "5.0.0-beta.2",
    "@storybook/components": "5.0.0-beta.2",
    "@storybook/core-events": "5.0.0-beta.2",
    "@storybook/theming": "5.0.0-beta.2",
=======
    "@storybook/addons": "5.0.0-beta.3",
    "@storybook/components": "5.0.0-beta.3",
    "@storybook/core-events": "5.0.0-beta.3",
    "@storybook/theming": "5.0.0-beta.3",
>>>>>>> 247dd6a3
    "copy-to-clipboard": "^3.0.8",
    "core-js": "^2.6.2",
    "escape-html": "^1.0.3",
    "fast-deep-equal": "^2.0.1",
    "global": "^4.3.2",
    "prop-types": "^15.6.2",
    "qs": "^6.5.2",
    "react-color": "^2.17.0",
    "react-lifecycles-compat": "^3.0.4",
    "react-select": "^2.3.0",
    "util-deprecate": "^1.0.2"
  },
  "peerDependencies": {
    "react": "*"
  },
  "publishConfig": {
    "access": "public"
  }
}<|MERGE_RESOLUTION|>--- conflicted
+++ resolved
@@ -1,10 +1,6 @@
 {
   "name": "@storybook/addon-knobs",
-<<<<<<< HEAD
-  "version": "5.0.0-beta.2",
-=======
   "version": "5.0.0-beta.3",
->>>>>>> 247dd6a3
   "description": "Storybook Addon Prop Editor Component",
   "keywords": [
     "addon",
@@ -25,17 +21,10 @@
     "prepare": "node ../../scripts/prepare.js"
   },
   "dependencies": {
-<<<<<<< HEAD
-    "@storybook/addons": "5.0.0-beta.2",
-    "@storybook/components": "5.0.0-beta.2",
-    "@storybook/core-events": "5.0.0-beta.2",
-    "@storybook/theming": "5.0.0-beta.2",
-=======
     "@storybook/addons": "5.0.0-beta.3",
     "@storybook/components": "5.0.0-beta.3",
     "@storybook/core-events": "5.0.0-beta.3",
     "@storybook/theming": "5.0.0-beta.3",
->>>>>>> 247dd6a3
     "copy-to-clipboard": "^3.0.8",
     "core-js": "^2.6.2",
     "escape-html": "^1.0.3",
