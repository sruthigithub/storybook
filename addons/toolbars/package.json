--- conflicted
+++ resolved
@@ -30,18 +30,10 @@
     "prepare": "node ../../scripts/prepare.js"
   },
   "dependencies": {
-<<<<<<< HEAD
-    "@storybook/addons": "6.1.1",
-    "@storybook/api": "6.1.1",
-    "@storybook/client-api": "6.1.1",
-    "@storybook/components": "6.1.1"
-=======
     "@storybook/addons": "6.1.7",
     "@storybook/api": "6.1.7",
     "@storybook/client-api": "6.1.7",
-    "@storybook/components": "6.1.7",
-    "core-js": "^3.0.1"
->>>>>>> 8b292855
+    "@storybook/components": "6.1.7"
   },
   "peerDependencies": {
     "react": "^16.8.0 || ^17.0.0",
