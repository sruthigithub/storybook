--- conflicted
+++ resolved
@@ -25,19 +25,11 @@
     "prepare": "node ../../scripts/prepare.js"
   },
   "dependencies": {
-<<<<<<< HEAD
-    "@storybook/addons": "5.1.0-alpha.36",
-    "@storybook/api": "5.1.0-alpha.36",
-    "@storybook/components": "5.1.0-alpha.36",
-    "@storybook/core-events": "5.1.0-alpha.36",
-    "core-js": "^3.0.1",
-=======
     "@storybook/addons": "5.1.0-alpha.39",
     "@storybook/api": "5.1.0-alpha.39",
     "@storybook/components": "5.1.0-alpha.39",
     "@storybook/core-events": "5.1.0-alpha.39",
-    "core-js": "^2.6.5",
->>>>>>> 57e8528b
+    "core-js": "^3.0.1",
     "global": "^4.3.2",
     "react": "^16.8.4"
   },
