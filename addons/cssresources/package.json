{
  "name": "@storybook/addon-cssresources",
  "version": "5.0.0-beta.3",
  "description": "A storybook addon to switch between css resources at runtime for your story",
  "keywords": [
    "addon",
    "cssresources",
    "react",
    "storybook"
  ],
  "homepage": "https://storybook.js.org",
  "bugs": {
    "url": "https://github.com/storybooks/storybook/issues"
  },
  "repository": {
    "type": "git",
    "url": "https://github.com/storybooks/storybook.git",
    "directory": "addons/cssresources"
  },
  "license": "MIT",
  "author": "nm123github",
  "main": "dist/index.js",
  "types": "dist/index.d.ts",
  "scripts": {
    "prepare": "node ../../scripts/prepare.js"
  },
  "dependencies": {
    "@storybook/addons": "5.0.0-beta.3",
    "@storybook/components": "5.0.0-beta.3",
    "@storybook/core-events": "5.0.0-beta.3",
    "core-js": "^2.6.2",
    "global": "^4.3.2",
<<<<<<< HEAD
    "prop-types": "^15.7.2",
    "react": "^16.8.2",
    "react-dom": "^16.8.1",
    "react-syntax-highlighter": "^8.0.1",
    "util-deprecate": "^1.0.2"
=======
    "react": "^16.8.2"
>>>>>>> b9cce097
  },
  "peerDependencies": {
    "react": "*"
  },
  "publishConfig": {
    "access": "public"
  }
}<|MERGE_RESOLUTION|>--- conflicted
+++ resolved
@@ -30,15 +30,7 @@
     "@storybook/core-events": "5.0.0-beta.3",
     "core-js": "^2.6.2",
     "global": "^4.3.2",
-<<<<<<< HEAD
-    "prop-types": "^15.7.2",
-    "react": "^16.8.2",
-    "react-dom": "^16.8.1",
-    "react-syntax-highlighter": "^8.0.1",
-    "util-deprecate": "^1.0.2"
-=======
     "react": "^16.8.2"
->>>>>>> b9cce097
   },
   "peerDependencies": {
     "react": "*"
