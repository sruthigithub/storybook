--- conflicted
+++ resolved
@@ -15,17 +15,11 @@
     "example": "jest storyshot.test"
   },
   "dependencies": {
-<<<<<<< HEAD
-    "babel-runtime": "^6.23.0",
+    "babel-runtime": "^6.26.0",
     "glob": "^7.1.2",
     "global": "^4.3.2",
     "jest-specific-snapshot": "^0.2.0",
-    "prop-types": "^15.5.10",
-=======
-    "babel-runtime": "^6.26.0",
-    "global": "^4.3.2",
     "prop-types": "^15.6.0",
->>>>>>> 63e82acb
     "read-pkg-up": "^2.0.0"
   },
   "devDependencies": {
@@ -37,15 +31,10 @@
     "babel-plugin-transform-runtime": "^6.23.0",
     "babel-preset-env": "^1.6.0",
     "babel-preset-react": "^6.24.1",
-<<<<<<< HEAD
     "jest": "^20.0.4",
     "jest-cli": "^20.0.4",
-    "react": "^15.6.1",
-    "react-dom": "^15.6.1"
-=======
     "react": "^16.0.0",
     "react-dom": "^16.0.0"
->>>>>>> 63e82acb
   },
   "peerDependencies": {
     "@storybook/addons": "^3.3.0-alpha.0",
