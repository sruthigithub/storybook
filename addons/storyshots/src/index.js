import path from 'path';
import fs from 'fs';
import glob from 'glob';
import global, { describe, it } from 'global';
import readPkgUp from 'read-pkg-up';
import addons from '@storybook/addons';

import runWithRequireContext from './require_context';
import createChannel from './storybook-channel-mock';
import { snapshot } from './test-bodies';
import { getPossibleStoriesFiles, getSnapshotFileName } from './utils';

export {
  snapshot,
  multiSnapshotWithOptions,
  snapshotWithOptions,
  shallowSnapshot,
  renderOnly,
} from './test-bodies';

export { getSnapshotFileName };

let storybook;
let configPath;
global.STORYBOOK_REACT_CLASSES = global.STORYBOOK_REACT_CLASSES || {};

const babel = require('babel-core');

const { pkg } = readPkgUp.sync();

const hasDependency = name =>
  (pkg.devDependencies && pkg.devDependencies[name]) ||
  (pkg.dependencies && pkg.dependencies[name]) ||
  fs.existsSync(path.join('node_modules', name, 'package.json'));

export default function testStorySnapshots(options = {}) {
  addons.setChannel(createChannel());

  const isStorybook =
    options.framework === 'react' || (!options.framework && hasDependency('@storybook/react'));
  const isRNStorybook =
    options.framework === 'react-native' ||
    (!options.framework && hasDependency('@storybook/react-native'));

  if (isStorybook) {
    storybook = require.requireActual('@storybook/react');
    // eslint-disable-next-line
    const loadBabelConfig = require('@storybook/react/dist/server/babel_config')
      .default;
    const configDirPath = path.resolve(options.configPath || '.storybook');
    configPath = path.join(configDirPath, 'config.js');

    const babelConfig = loadBabelConfig(configDirPath);
    const content = babel.transformFileSync(configPath, babelConfig).code;
    const contextOpts = {
      filename: configPath,
      dirname: configDirPath,
    };

    runWithRequireContext(content, contextOpts);
  } else if (isRNStorybook) {
    storybook = require.requireActual('@storybook/react-native');

    configPath = path.resolve(options.configPath || 'storybook');
    require.requireActual(configPath);
  } else {
    throw new Error('storyshots is intended only to be used with storybook');
  }

  if (typeof describe !== 'function') {
    throw new Error('testStorySnapshots is intended only to be used inside jest');
  }

  // NOTE: keep `suit` typo for backwards compatibility
  const suite = options.suite || options.suit || 'Storyshots';
  const stories = storybook.getStorybook();

  if (stories.length === 0) {
    throw new Error('storyshots found 0 stories');
  }

  // Added not to break existing storyshots configs (can be removed in a future major release)
  // eslint-disable-next-line
  options.storyNameRegex = options.storyNameRegex || options.storyRegex;
  // eslint-disable-next-line
  options.test = options.test || snapshot;

  // eslint-disable-next-line
  for (const group of stories) {
    const { fileName, kind } = group;

    if (options.storyKindRegex && !kind.match(options.storyKindRegex)) {
      // eslint-disable-next-line
      continue;
    }

    describe(suite, () => {
      describe(kind, () => {
        // eslint-disable-next-line
        for (const story of group.stories) {
          if (options.storyNameRegex && !story.name.match(options.storyNameRegex)) {
            // eslint-disable-next-line
            continue;
          }

          it(story.name, () => {
<<<<<<< HEAD
            const context = { kind: group.kind, story: story.name };
            return options.test({ story, context });
=======
            const context = { fileName, kind, story: story.name };
            options.test({ story, context });
>>>>>>> d997c572
          });
        }
      });
    });
  }
}

describe('Storyshots Integrity', () => {
  describe('Abandoned Storyshots', () => {
    const storyshots = glob.sync('**/*.storyshot');

    const abandonedStoryshots = storyshots.filter(fileName => {
      const possibleStoriesFiles = getPossibleStoriesFiles(fileName);
      return !possibleStoriesFiles.some(fs.existsSync);
    });

    expect(abandonedStoryshots).toHaveLength(0);
  });
});<|MERGE_RESOLUTION|>--- conflicted
+++ resolved
@@ -104,13 +104,8 @@
           }
 
           it(story.name, () => {
-<<<<<<< HEAD
-            const context = { kind: group.kind, story: story.name };
-            return options.test({ story, context });
-=======
             const context = { fileName, kind, story: story.name };
             options.test({ story, context });
->>>>>>> d997c572
           });
         }
       });
