{
  "name": "@storybook/addon-storyshots-puppeteer",
  "version": "6.4.0-alpha.26",
  "description": "Image snapshots addition to StoryShots based on puppeteer",
  "keywords": [
    "addon",
    "storybook"
  ],
  "homepage": "https://github.com/storybookjs/storybook/tree/main/addons/storyshots/storyshots-puppeteer",
  "bugs": {
    "url": "https://github.com/storybookjs/storybook/issues"
  },
  "repository": {
    "type": "git",
    "url": "https://github.com/storybookjs/storybook.git",
    "directory": "addons/storyshots/storyshots-puppeteer"
  },
  "funding": {
    "type": "opencollective",
    "url": "https://opencollective.com/storybook"
  },
  "license": "MIT",
  "main": "dist/ts3.9/index.js",
  "module": "dist/ts3.9/index.js",
  "types": "dist/ts3.9/index.d.ts",
  "typesVersions": {
    "<3.8": {
      "*": [
        "dist/ts3.4/*"
      ]
    }
  },
  "files": [
    "dist/**/*",
    "README.md",
    "*.js",
    "*.d.ts"
  ],
  "scripts": {
    "prepare": "node ${PROJECT_CWD}/scripts/prepare.js",
    "build:watch-babel": "node ${PROJECT_CWD}/scripts/utils/watch-babel.js",
    "build:watch-tsc": "node ${PROJECT_CWD}/scripts/utils/watch-tsc.js"
  },
  "dependencies": {
    "@axe-core/puppeteer": "^4.2.0",
    "@storybook/csf": "0.0.1",
<<<<<<< HEAD
    "@storybook/node-logger": "workspace:*",
=======
    "@storybook/node-logger": "6.4.0-alpha.26",
>>>>>>> a8a41dcf
    "@types/jest-image-snapshot": "^4.1.3",
    "core-js": "^3.8.2",
    "jest-image-snapshot": "^4.3.0",
    "regenerator-runtime": "^0.13.7"
  },
  "devDependencies": {
    "@storybook/csf": "0.0.1",
    "@types/puppeteer": "^5.4.0"
  },
  "peerDependencies": {
    "@storybook/addon-storyshots": "6.4.0-alpha.26",
    "puppeteer": "^2.0.0 || ^3.0.0"
  },
  "peerDependenciesMeta": {
    "puppeteer": {
      "optional": true
    }
  },
  "publishConfig": {
    "access": "public"
  },
  "gitHead": "6962d573023a8c779b676c3221b14b9d89c20cfc"
}<|MERGE_RESOLUTION|>--- conflicted
+++ resolved
@@ -44,11 +44,7 @@
   "dependencies": {
     "@axe-core/puppeteer": "^4.2.0",
     "@storybook/csf": "0.0.1",
-<<<<<<< HEAD
     "@storybook/node-logger": "workspace:*",
-=======
-    "@storybook/node-logger": "6.4.0-alpha.26",
->>>>>>> a8a41dcf
     "@types/jest-image-snapshot": "^4.1.3",
     "core-js": "^3.8.2",
     "jest-image-snapshot": "^4.3.0",
