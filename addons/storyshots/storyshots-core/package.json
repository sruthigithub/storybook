{
  "name": "@storybook/addon-storyshots",
  "version": "6.5.0-beta.4",
  "description": "Take a code snapshot of every story automatically with Jest",
  "keywords": [
    "addon",
    "storybook",
    "test"
  ],
  "homepage": "https://github.com/storybookjs/storybook/tree/main/addons/storyshots/storyshots-core",
  "bugs": {
    "url": "https://github.com/storybookjs/storybook/issues"
  },
  "repository": {
    "type": "git",
    "url": "https://github.com/storybookjs/storybook.git",
    "directory": "addons/storyshots/storyshots-core"
  },
  "funding": {
    "type": "opencollective",
    "url": "https://opencollective.com/storybook"
  },
  "license": "MIT",
  "main": "dist/ts3.9/index.js",
  "module": "dist/ts3.9/index.js",
  "types": "dist/ts3.9/index.d.ts",
  "typesVersions": {
    "<3.8": {
      "dist/ts3.9/*": [
        "dist/ts3.4/*"
      ]
    }
  },
  "files": [
    "dist/**/*",
    "README.md",
    "*.js",
    "*.d.ts"
  ],
  "scripts": {
    "build-storybook": "sb build",
    "example": "jest storyshot.test",
    "prepare": "node ../../../scripts/prepare.js",
    "storybook": "yarn sb dev -p 6006"
  },
  "dependencies": {
    "@jest/transform": "^26.6.2",
    "@storybook/addons": "6.5.0-beta.4",
    "@storybook/babel-plugin-require-context-hook": "1.0.1",
<<<<<<< HEAD
    "@storybook/client-api": "6.5.0-beta.1",
    "@storybook/core-client": "6.5.0-beta.1",
    "@storybook/core-common": "6.5.0-beta.1",
=======
    "@storybook/client-api": "6.5.0-beta.4",
    "@storybook/core": "6.5.0-beta.4",
    "@storybook/core-client": "6.5.0-beta.4",
    "@storybook/core-common": "6.5.0-beta.4",
>>>>>>> 96625248
    "@storybook/csf": "0.0.2--canary.4566f4d.1",
    "@types/glob": "^7.1.3",
    "@types/jest": "^26.0.16",
    "@types/jest-specific-snapshot": "^0.5.3",
    "core-js": "^3.8.2",
    "glob": "^7.1.6",
    "global": "^4.4.0",
    "jest-specific-snapshot": "^4.0.0",
    "preact-render-to-string": "^5.1.19",
    "pretty-format": "^26.6.2",
    "react-test-renderer": "^16.8.0 || ^17.0.0",
    "read-pkg-up": "^7.0.1",
    "regenerator-runtime": "^0.13.7",
    "ts-dedent": "^2.0.0"
  },
  "devDependencies": {
    "@angular/core": "^11.2.0",
    "@angular/platform-browser-dynamic": "^11.2.0",
    "@emotion/jest": "^11.8.0",
    "@storybook/addon-docs": "6.5.0-beta.4",
    "@storybook/angular": "6.5.0-beta.4",
    "@storybook/react": "6.5.0-beta.4",
    "@storybook/vue": "6.5.0-beta.4",
    "@storybook/vue3": "6.5.0-beta.4",
    "babel-loader": "^8.0.0",
    "enzyme": "^3.11.0",
    "enzyme-to-json": "^3.6.1",
    "jest-preset-angular": "^8.3.2",
    "jest-vue-preprocessor": "^1.7.1",
    "rxjs": "^6.6.3",
    "vue-jest": "^5.0.0-alpha.8"
  },
  "peerDependencies": {
    "@angular/core": ">=6.0.0",
    "@angular/platform-browser-dynamic": ">=6.0.0",
    "@storybook/angular": "*",
    "@storybook/react": "*",
    "@storybook/vue": "*",
    "@storybook/vue3": "*",
    "jest": "*",
    "jest-preset-angular": "*",
    "jest-vue-preprocessor": "*",
    "preact": "^10.5.13",
    "react": "^16.8.0 || ^17.0.0 || ^18.0.0",
    "react-dom": "^16.8.0 || ^17.0.0 || ^18.0.0",
    "rxjs": "*",
    "svelte": "*",
    "vue": "*",
    "vue-jest": "*"
  },
  "peerDependenciesMeta": {
    "@angular/core": {
      "optional": true
    },
    "@angular/platform-browser-dynamic": {
      "optional": true
    },
    "@storybook/angular": {
      "optional": true
    },
    "@storybook/react": {
      "optional": true
    },
    "@storybook/vue": {
      "optional": true
    },
    "@storybook/vue3": {
      "optional": true
    },
    "jest-preset-angular": {
      "optional": true
    },
    "jest-vue-preprocessor": {
      "optional": true
    },
    "preact": {
      "optional": true
    },
    "react": {
      "optional": true
    },
    "react-dom": {
      "optional": true
    },
    "rxjs": {
      "optional": true
    },
    "svelte": {
      "optional": true
    },
    "vue": {
      "optional": true
    },
    "vue-jest": {
      "optional": true
    }
  },
  "publishConfig": {
    "access": "public"
  },
  "gitHead": "55247a8e36da7061bfced80c588a539d3fda3f04",
  "storybook": {
    "displayName": "Storyshots",
    "icon": "https://user-images.githubusercontent.com/263385/101991676-48cdf300-3c7c-11eb-8aa1-944dab6ab29b.png",
    "unsupportedFrameworks": [
      "ember",
      "mithril",
      "marko"
    ]
  }
}<|MERGE_RESOLUTION|>--- conflicted
+++ resolved
@@ -47,16 +47,9 @@
     "@jest/transform": "^26.6.2",
     "@storybook/addons": "6.5.0-beta.4",
     "@storybook/babel-plugin-require-context-hook": "1.0.1",
-<<<<<<< HEAD
-    "@storybook/client-api": "6.5.0-beta.1",
-    "@storybook/core-client": "6.5.0-beta.1",
-    "@storybook/core-common": "6.5.0-beta.1",
-=======
     "@storybook/client-api": "6.5.0-beta.4",
-    "@storybook/core": "6.5.0-beta.4",
     "@storybook/core-client": "6.5.0-beta.4",
     "@storybook/core-common": "6.5.0-beta.4",
->>>>>>> 96625248
     "@storybook/csf": "0.0.2--canary.4566f4d.1",
     "@types/glob": "^7.1.3",
     "@types/jest": "^26.0.16",
