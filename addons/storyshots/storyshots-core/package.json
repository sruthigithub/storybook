{
  "name": "@storybook/addon-storyshots",
  "version": "6.2.0-alpha.29",
  "description": "Take a code snapshot of every story automatically with Jest",
  "keywords": [
    "addon",
    "storybook",
    "test"
  ],
  "homepage": "https://github.com/storybookjs/storybook/tree/master/addons/storyshots/storyshots-core",
  "bugs": {
    "url": "https://github.com/storybookjs/storybook/issues"
  },
  "repository": {
    "type": "git",
    "url": "https://github.com/storybookjs/storybook.git",
    "directory": "addons/storyshots/storyshots-core"
  },
  "license": "MIT",
  "main": "dist/ts3.9/index.js",
  "module": "dist/ts3.9/index.js",
  "types": "dist/ts3.9/index.d.ts",
  "typesVersions": {
    "<3.8": {
      "*": [
        "dist/ts3.4/*"
      ]
    }
  },
  "files": [
    "dist/**/*",
    "README.md",
    "*.js",
    "*.d.ts"
  ],
  "scripts": {
    "build-storybook": "build-storybook",
    "example": "jest storyshot.test",
    "prepare": "node ../../../scripts/prepare.js",
    "storybook": "start-storybook -p 6006"
  },
  "dependencies": {
    "@jest/transform": "^26.6.2",
    "@storybook/addons": "6.2.0-alpha.29",
    "@storybook/client-api": "6.2.0-alpha.29",
    "@storybook/core": "6.2.0-alpha.29",
<<<<<<< HEAD
    "@storybook/core-common": "6.2.0-alpha.29",
=======
>>>>>>> 20394663
    "@types/glob": "^7.1.3",
    "@types/jest": "^26.0.16",
    "@types/jest-specific-snapshot": "^0.5.3",
    "babel-plugin-require-context-hook": "^1.0.0",
    "core-js": "^3.8.2",
    "glob": "^7.1.6",
    "global": "^4.4.0",
    "jest-specific-snapshot": "^4.0.0",
    "pretty-format": "^26.6.2",
    "react-test-renderer": "^16.8.0 || ^17.0.0",
    "read-pkg-up": "^7.0.1",
    "regenerator-runtime": "^0.13.7",
    "ts-dedent": "^2.0.0"
  },
  "devDependencies": {
    "@angular/core": "^11.2.0",
    "@angular/platform-browser-dynamic": "^11.2.0",
    "@storybook/addon-docs": "6.2.0-alpha.29",
    "@storybook/angular": "6.2.0-alpha.29",
    "@storybook/react": "6.2.0-alpha.29",
<<<<<<< HEAD
    "@storybook/vue": "6.2.0-alpha.29",
=======
>>>>>>> 20394663
    "@storybook/vue3": "6.2.0-alpha.29",
    "babel-loader": "^8.2.2",
    "enzyme": "^3.11.0",
    "enzyme-to-json": "^3.6.1",
    "jest-emotion": "^10.0.32",
    "jest-preset-angular": "^8.3.2",
    "jest-vue-preprocessor": "^1.7.1",
    "rxjs": "^6.6.3",
    "vue-jest": "^5.0.0-alpha.8"
  },
  "peerDependencies": {
    "@angular/core": ">=6.0.0",
    "@angular/platform-browser-dynamic": ">=6.0.0",
    "@storybook/angular": "*",
    "@storybook/react": "*",
    "@storybook/vue": "*",
    "@storybook/vue3": "*",
    "jest-preset-angular": "*",
    "jest-vue-preprocessor": "*",
    "react": "^16.8.0 || ^17.0.0",
    "react-dom": "^16.8.0 || ^17.0.0",
    "rxjs": "*",
    "svelte": "*",
    "vue": "*",
    "vue-jest": "*"
  },
  "peerDependenciesMeta": {
    "@angular/core": {
      "optional": true
    },
    "@angular/platform-browser-dynamic": {
      "optional": true
    },
    "@storybook/angular": {
      "optional": true
    },
    "@storybook/vue": {
      "optional": true
    },
    "@storybook/vue3": {
      "optional": true
    },
    "jest-preset-angular": {
      "optional": true
    },
    "jest-vue-preprocessor": {
      "optional": true
    },
    "react": {
      "optional": true
    },
    "react-dom": {
      "optional": true
    },
    "rxjs": {
      "optional": true
    },
    "vue": {
      "optional": true
    }
  },
  "publishConfig": {
    "access": "public"
  },
  "gitHead": "66dbae1b4f46f0a654cca2a32410f4654ca48821",
  "storybook": {
    "displayName": "Storyshots",
    "icon": "https://user-images.githubusercontent.com/263385/101991676-48cdf300-3c7c-11eb-8aa1-944dab6ab29b.png",
    "unsupportedFrameworks": [
      "ember",
      "mithril",
      "marko"
    ]
  }
}<|MERGE_RESOLUTION|>--- conflicted
+++ resolved
@@ -44,10 +44,7 @@
     "@storybook/addons": "6.2.0-alpha.29",
     "@storybook/client-api": "6.2.0-alpha.29",
     "@storybook/core": "6.2.0-alpha.29",
-<<<<<<< HEAD
     "@storybook/core-common": "6.2.0-alpha.29",
-=======
->>>>>>> 20394663
     "@types/glob": "^7.1.3",
     "@types/jest": "^26.0.16",
     "@types/jest-specific-snapshot": "^0.5.3",
@@ -68,10 +65,7 @@
     "@storybook/addon-docs": "6.2.0-alpha.29",
     "@storybook/angular": "6.2.0-alpha.29",
     "@storybook/react": "6.2.0-alpha.29",
-<<<<<<< HEAD
     "@storybook/vue": "6.2.0-alpha.29",
-=======
->>>>>>> 20394663
     "@storybook/vue3": "6.2.0-alpha.29",
     "babel-loader": "^8.2.2",
     "enzyme": "^3.11.0",
