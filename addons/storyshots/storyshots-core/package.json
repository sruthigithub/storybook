--- conflicted
+++ resolved
@@ -47,17 +47,10 @@
   },
   "dependencies": {
     "@jest/transform": "^26.6.2",
-<<<<<<< HEAD
     "@storybook/addons": "workspace:*",
     "@storybook/client-api": "workspace:*",
     "@storybook/core": "workspace:*",
     "@storybook/core-common": "workspace:*",
-=======
-    "@storybook/addons": "6.4.0-alpha.26",
-    "@storybook/client-api": "6.4.0-alpha.26",
-    "@storybook/core": "6.4.0-alpha.26",
-    "@storybook/core-common": "6.4.0-alpha.26",
->>>>>>> a8a41dcf
     "@types/glob": "^7.1.3",
     "@types/jest": "^26.0.16",
     "@types/jest-specific-snapshot": "^0.5.3",
@@ -76,19 +69,11 @@
   "devDependencies": {
     "@angular/core": "^11.2.0",
     "@angular/platform-browser-dynamic": "^11.2.0",
-<<<<<<< HEAD
     "@storybook/addon-docs": "workspace:*",
     "@storybook/angular": "workspace:*",
     "@storybook/react": "workspace:*",
     "@storybook/vue": "workspace:*",
     "@storybook/vue3": "workspace:*",
-=======
-    "@storybook/addon-docs": "6.4.0-alpha.26",
-    "@storybook/angular": "6.4.0-alpha.26",
-    "@storybook/react": "6.4.0-alpha.26",
-    "@storybook/vue": "6.4.0-alpha.26",
-    "@storybook/vue3": "6.4.0-alpha.26",
->>>>>>> a8a41dcf
     "babel-loader": "^8.0.0",
     "enzyme": "^3.11.0",
     "enzyme-to-json": "^3.6.1",
