## Addon / Framework Support Table

<<<<<<< HEAD
| |[React](app/react)|[React Native](app/react-native)|[Vue](app/vue)|[Angular](app/angular)| [Polymer](app/polymer)| [Mithril](app/mithril)|
| ----------- |:-------:|:-------:|:-------:|:-------:|:-------:|:-------:|
|[a11y](addons/a11y)              |+| | | | | |
|[actions](addons/actions)        |+|+|+|+|+|+|
|[background](addons/background)  |+| | | | |+|
|[centered](addons/centered)      |+| |+| | |+|
|[events](addons/events)          |+| | | | | |
|[graphql](addons/graphql)        |+| | | | | |
|[info](addons/info)              |+| | | | | |
|[jest](addons/jest)              |+| | |+| | |
|[knobs](addons/knobs)            |+|+|+|+|+|+|
|[links](addons/links)            |+|+|+|+|+|+|
|[notes](addons/notes)            |+| |+|+|+|+|
|[options](addons/options)        |+|+|+|+|+|+|
|[storyshots](addons/storyshots)  |+|+|+|+| | |
|[storysource](addons/storysource)|+| |+|+|+|+|
|[viewport](addons/viewport)      |+| |+|+|+|+|
=======
| |[React](app/react)|[React Native](app/react-native)|[Vue](app/vue)|[Angular](app/angular)| [Polymer](app/polymer)| [Mithril](app/mithril)| [HTML](app/html)|
| ----------- |:-------:|:-------:|:-------:|:-------:|:-------:|:-------:|:-------:|
|[a11y](addons/a11y)              |+| | | | | |+|
|[actions](addons/actions)        |+|+|+|+|+|+|+|
|[backgrounds](addons/backgrounds)  |+| | | | |+|+|
|[centered](addons/centered)      |+| |+| | |+|+|
|[events](addons/events)          |+| | | | | |+|
|[graphql](addons/graphql)        |+| | | | | | |
|[info](addons/info)              |+| | | | | | |
|[jest](addons/jest)              |+| | | | | |+|
|[knobs](addons/knobs)            |+|+|+|+|+|+|+|
|[links](addons/links)            |+|+|+|+|+|+|+|
|[notes](addons/notes)            |+| |+|+|+|+|+|
|[options](addons/options)        |+|+|+|+|+|+|+|
|[storyshots](addons/storyshots)  |+|+|+|+| | |+|
|[storysource](addons/storysource)|+| |+|+|+|+|+|
|[viewport](addons/viewport)      |+| |+|+|+|+|+|
>>>>>>> e9d423d6
<|MERGE_RESOLUTION|>--- conflicted
+++ resolved
@@ -1,24 +1,5 @@
 ## Addon / Framework Support Table
 
-<<<<<<< HEAD
-| |[React](app/react)|[React Native](app/react-native)|[Vue](app/vue)|[Angular](app/angular)| [Polymer](app/polymer)| [Mithril](app/mithril)|
-| ----------- |:-------:|:-------:|:-------:|:-------:|:-------:|:-------:|
-|[a11y](addons/a11y)              |+| | | | | |
-|[actions](addons/actions)        |+|+|+|+|+|+|
-|[background](addons/background)  |+| | | | |+|
-|[centered](addons/centered)      |+| |+| | |+|
-|[events](addons/events)          |+| | | | | |
-|[graphql](addons/graphql)        |+| | | | | |
-|[info](addons/info)              |+| | | | | |
-|[jest](addons/jest)              |+| | |+| | |
-|[knobs](addons/knobs)            |+|+|+|+|+|+|
-|[links](addons/links)            |+|+|+|+|+|+|
-|[notes](addons/notes)            |+| |+|+|+|+|
-|[options](addons/options)        |+|+|+|+|+|+|
-|[storyshots](addons/storyshots)  |+|+|+|+| | |
-|[storysource](addons/storysource)|+| |+|+|+|+|
-|[viewport](addons/viewport)      |+| |+|+|+|+|
-=======
 | |[React](app/react)|[React Native](app/react-native)|[Vue](app/vue)|[Angular](app/angular)| [Polymer](app/polymer)| [Mithril](app/mithril)| [HTML](app/html)|
 | ----------- |:-------:|:-------:|:-------:|:-------:|:-------:|:-------:|:-------:|
 |[a11y](addons/a11y)              |+| | | | | |+|
@@ -28,12 +9,11 @@
 |[events](addons/events)          |+| | | | | |+|
 |[graphql](addons/graphql)        |+| | | | | | |
 |[info](addons/info)              |+| | | | | | |
-|[jest](addons/jest)              |+| | | | | |+|
+|[jest](addons/jest)              |+| | |+| | |+|
 |[knobs](addons/knobs)            |+|+|+|+|+|+|+|
 |[links](addons/links)            |+|+|+|+|+|+|+|
 |[notes](addons/notes)            |+| |+|+|+|+|+|
 |[options](addons/options)        |+|+|+|+|+|+|+|
 |[storyshots](addons/storyshots)  |+|+|+|+| | |+|
 |[storysource](addons/storysource)|+| |+|+|+|+|+|
-|[viewport](addons/viewport)      |+| |+|+|+|+|+|
->>>>>>> e9d423d6
+|[viewport](addons/viewport)      |+| |+|+|+|+|+|