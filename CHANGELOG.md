--- conflicted
+++ resolved
@@ -1,4 +1,3 @@
-<<<<<<< HEAD
 # 3.3.0-alpha.2
 
 2017-October-03
@@ -100,7 +99,7 @@
 -   Update jest to the latest version 🚀 [#1799](https://github.com/storybooks/storybook/pull/1799)
 -   Update eslint-plugin-jest to the latest version 🚀 [#1795](https://github.com/storybooks/storybook/pull/1795)
 -   Update lerna to the latest version 🚀 [#1768](https://github.com/storybooks/storybook/pull/1768)
-=======
+
 # 3.2.13
 
 2017-October-20
@@ -191,7 +190,6 @@
 -   Update @storybook/addon-actions from 3.2.11 to 3.2.12 [#1947](https://github.com/storybooks/storybook/pull/1947)
 
 </details>
->>>>>>> 2b87140b
 
 # 3.2.12
 
