module.exports = {
  stories: ['../src/stories/**/*.stories.@(js|mdx)'],
  logLevel: 'debug',
  addons: [
    '@storybook/addon-docs',
    '@storybook/addon-controls',
    '@storybook/addon-storysource',
    '@storybook/addon-actions',
    '@storybook/addon-interactions',
    '@storybook/addon-links',
    '@storybook/addon-viewport',
    '@storybook/addon-backgrounds',
    '@storybook/addon-a11y',
  ],
  core: {
    builder: 'webpack4',
    channelOptions: { allowFunction: false, maxDepth: 10 },
    disableTelemetry: true,
  },
  staticDirs: ['../public'],
  features: {
    buildStoriesJson: true,
<<<<<<< HEAD
    breakingChangesV7: true,
=======
    storyStoreV7: !global.navigator?.userAgent?.match?.('jsdom'),
>>>>>>> 95bd68d0
  },
  framework: '@storybook/vue',
};<|MERGE_RESOLUTION|>--- conflicted
+++ resolved
@@ -20,11 +20,7 @@
   staticDirs: ['../public'],
   features: {
     buildStoriesJson: true,
-<<<<<<< HEAD
-    breakingChangesV7: true,
-=======
     storyStoreV7: !global.navigator?.userAgent?.match?.('jsdom'),
->>>>>>> 95bd68d0
   },
   framework: '@storybook/vue',
 };