--- conflicted
+++ resolved
@@ -1,10 +1,6 @@
 {
   "name": "vue-example",
-<<<<<<< HEAD
-  "version": "6.5.0-beta.4",
-=======
   "version": "7.0.0-alpha.1",
->>>>>>> abbd4f91
   "private": true,
   "scripts": {
     "build": "cross-env NODE_ENV=production webpack --progress --hide-modules",
@@ -18,23 +14,6 @@
   },
   "devDependencies": {
     "@babel/core": "^7.12.10",
-<<<<<<< HEAD
-    "@storybook/addon-a11y": "6.5.0-beta.4",
-    "@storybook/addon-actions": "6.5.0-beta.4",
-    "@storybook/addon-backgrounds": "6.5.0-beta.4",
-    "@storybook/addon-controls": "6.5.0-beta.4",
-    "@storybook/addon-docs": "6.5.0-beta.4",
-    "@storybook/addon-interactions": "6.5.0-beta.4",
-    "@storybook/addon-links": "6.5.0-beta.4",
-    "@storybook/addon-storyshots": "6.5.0-beta.4",
-    "@storybook/addon-storysource": "6.5.0-beta.4",
-    "@storybook/addon-viewport": "6.5.0-beta.4",
-    "@storybook/addons": "6.5.0-beta.4",
-    "@storybook/jest": "^0.0.5",
-    "@storybook/source-loader": "6.5.0-beta.4",
-    "@storybook/testing-library": "^0.0.7",
-    "@storybook/vue": "6.5.0-beta.4",
-=======
     "@storybook/addon-a11y": "7.0.0-alpha.1",
     "@storybook/addon-actions": "7.0.0-alpha.1",
     "@storybook/addon-backgrounds": "7.0.0-alpha.1",
@@ -51,17 +30,12 @@
     "@storybook/testing-library": "^0.0.7",
     "@storybook/vue": "7.0.0-alpha.1",
     "@storybook/vue-webpack5": "7.0.0-alpha.1",
->>>>>>> abbd4f91
     "@vue/babel-preset-jsx": "^1.2.4",
     "babel-loader": "^8.2.5",
     "cross-env": "^7.0.3",
     "file-loader": "^6.2.0",
     "prop-types": "^15.7.2",
-<<<<<<< HEAD
-    "sb": "6.5.0-beta.4",
-=======
     "sb": "7.0.0-alpha.1",
->>>>>>> abbd4f91
     "svg-url-loader": "^7.1.1",
     "vue-loader": "^15.9.6",
     "vue-style-loader": "^4.1.3",
