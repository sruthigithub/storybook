{
  "name": "polymer-cli",
  "version": "3.4.0-rc.0",
  "private": true,
  "scripts": {
    "build-storybook": "build-storybook",
    "start": "webpack-dev-server",
    "storybook": "start-storybook -p 9001 -c .storybook"
  },
  "dependencies": {
    "@polymer/polymer": "^2.5.0",
    "@storybook/addon-actions": "^3.4.0-rc.0",
    "@storybook/addon-knobs": "^3.4.0-rc.0",
    "@storybook/addon-links": "^3.4.0-rc.0",
    "@storybook/addon-notes": "^3.4.0-rc.0",
    "@storybook/addon-options": "^3.4.0-rc.0",
    "@storybook/addon-storysource": "^3.4.0-rc.0",
    "@storybook/addon-viewport": "^3.4.0-rc.0",
    "@storybook/polymer": "^3.4.0-rc.0",
    "@webcomponents/webcomponentsjs": "^1.1.0",
    "global": "^4.3.2",
<<<<<<< HEAD
    "polymer-webpack-loader": "^2.0.0",
    "webpack": "^4.1.0"
=======
    "polymer-webpack-loader": "^2.0.1",
    "webpack": "^3.11.0"
>>>>>>> 3d06f6dd
  },
  "devDependencies": {
    "babel-core": "^6.26.0",
    "babel-loader": "^7.1.4",
    "babel-runtime": "^6.26.0",
    "copy-webpack-plugin": "^4.5.0",
    "html-webpack-plugin": "^3.0.4",
    "webpack-dev-server": "^3.1.0"
  }
}<|MERGE_RESOLUTION|>--- conflicted
+++ resolved
@@ -19,13 +19,8 @@
     "@storybook/polymer": "^3.4.0-rc.0",
     "@webcomponents/webcomponentsjs": "^1.1.0",
     "global": "^4.3.2",
-<<<<<<< HEAD
-    "polymer-webpack-loader": "^2.0.0",
+    "polymer-webpack-loader": "^2.0.1",
     "webpack": "^4.1.0"
-=======
-    "polymer-webpack-loader": "^2.0.1",
-    "webpack": "^3.11.0"
->>>>>>> 3d06f6dd
   },
   "devDependencies": {
     "babel-core": "^6.26.0",
