{
  "name": "vue-3-cli-example",
  "version": "6.4.0-beta.20",
  "private": true,
  "scripts": {
    "build": "vue-cli-service build",
    "build-storybook": "build-storybook",
    "serve": "vue-cli-service serve",
    "storybook": "start-storybook -p 6006 --no-manager-cache"
  },
  "dependencies": {
    "core-js": "^3.8.2",
    "vue": "^3.0.0"
  },
  "devDependencies": {
    "@babel/core": "^7.12.10",
    "@storybook/addon-actions": "6.4.0-beta.20",
    "@storybook/addon-essentials": "6.4.0-beta.20",
    "@storybook/addon-interactions": "6.4.0-beta.20",
    "@storybook/addon-links": "6.4.0-beta.20",
    "@storybook/addon-storyshots": "6.4.0-beta.20",
    "@storybook/jest": "^0.0.2",
    "@storybook/testing-library": "^0.0.3",
<<<<<<< HEAD
    "@storybook/vue3": "6.4.0-beta.19",
=======
    "@storybook/vue3": "6.4.0-beta.20",
>>>>>>> 766164c8
    "@vue/cli-plugin-babel": "~4.5.0",
    "@vue/cli-plugin-typescript": "~4.5.0",
    "@vue/cli-service": "~4.5.0",
    "@vue/compiler-sfc": "^3.0.0",
    "babel-loader": "^8.0.0",
    "typescript": "~3.9.3",
    "vue-jest": "^5.0.0-alpha.8",
    "vue-loader": "^16.1.2"
  }
}<|MERGE_RESOLUTION|>--- conflicted
+++ resolved
@@ -21,11 +21,7 @@
     "@storybook/addon-storyshots": "6.4.0-beta.20",
     "@storybook/jest": "^0.0.2",
     "@storybook/testing-library": "^0.0.3",
-<<<<<<< HEAD
-    "@storybook/vue3": "6.4.0-beta.19",
-=======
     "@storybook/vue3": "6.4.0-beta.20",
->>>>>>> 766164c8
     "@vue/cli-plugin-babel": "~4.5.0",
     "@vue/cli-plugin-typescript": "~4.5.0",
     "@vue/cli-service": "~4.5.0",
