--- conflicted
+++ resolved
@@ -19,12 +19,8 @@
     return config;
   },
   core: {
-<<<<<<< HEAD
     builder: '@storybook/builder-webpack5',
-=======
-    builder: 'webpack4',
     disableTelemetry: true,
->>>>>>> ce6c5815
   },
   staticDirs: ['../public'],
   framework: '@storybook/react',
