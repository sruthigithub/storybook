--- conflicted
+++ resolved
@@ -43,7 +43,7 @@
     "@storybook/core-common": "portal:../../lib/core-common",
     "@storybook/core-events": "portal:../../lib/core-events",
     "@storybook/core-server": "portal:../../lib/core-server",
-    "@storybook/csf": "0.0.2--canary.507502b.0",
+    "@storybook/csf": "0.0.2--canary.7c6c115.0",
     "@storybook/csf-tools": "portal:../../lib/csf-tools",
     "@storybook/docs-tools": "portal:../../lib/docs-tools",
     "@storybook/ember": "portal:../../app/ember",
@@ -79,19 +79,11 @@
     "vue-property-decorator": "^9.1.2"
   },
   "devDependencies": {
-<<<<<<< HEAD
     "@storybook/addon-controls": "*",
     "@storybook/addon-essentials": "*",
     "@storybook/preset-scss": "*",
     "@storybook/source-loader": "*",
     "@storybook/vue": "*",
-=======
-    "@storybook/addon-controls": "6.5.0-alpha.55",
-    "@storybook/addon-essentials": "6.5.0-alpha.55",
-    "@storybook/preset-scss": "^1.0.3",
-    "@storybook/source-loader": "6.5.0-alpha.55",
-    "@storybook/vue": "6.5.0-alpha.55",
->>>>>>> c4ec8772
     "@vue/cli-plugin-babel": "~4.3.1",
     "@vue/cli-plugin-typescript": "~4.3.1",
     "@vue/cli-service": "~4.3.1",
