--- conflicted
+++ resolved
@@ -24,10 +24,6 @@
     "@storybook/addon-viewport": "5.2.0-alpha.23",
     "@storybook/addons": "5.2.0-alpha.23",
     "@storybook/mithril": "5.2.0-alpha.23",
-<<<<<<< HEAD
-    "webpack": "^4.28.0"
-=======
     "webpack": "^4.33.0"
->>>>>>> fbee3cdd
   }
 }