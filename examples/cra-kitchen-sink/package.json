--- conflicted
+++ resolved
@@ -11,11 +11,7 @@
     "test": "react-scripts test --env=jsdom"
   },
   "dependencies": {
-<<<<<<< HEAD
     "@storybook/client-logger": "workspace:*",
-=======
-    "@storybook/client-logger": "6.4.0-alpha.26",
->>>>>>> a8a41dcf
     "global": "^4.4.0",
     "prop-types": "^15.7.2",
     "react": "16.14.0",
@@ -25,7 +21,6 @@
   },
   "devDependencies": {
     "@pmmmwh/react-refresh-webpack-plugin": "^0.4.3",
-<<<<<<< HEAD
     "@storybook/addon-a11y": "workspace:*",
     "@storybook/addon-actions": "workspace:*",
     "@storybook/addon-backgrounds": "workspace:*",
@@ -38,20 +33,6 @@
     "@storybook/preset-create-react-app": "^3.1.6",
     "@storybook/react": "workspace:*",
     "@storybook/theming": "workspace:*",
-=======
-    "@storybook/addon-a11y": "6.4.0-alpha.26",
-    "@storybook/addon-actions": "6.4.0-alpha.26",
-    "@storybook/addon-backgrounds": "6.4.0-alpha.26",
-    "@storybook/addon-docs": "6.4.0-alpha.26",
-    "@storybook/addon-jest": "6.4.0-alpha.26",
-    "@storybook/addon-links": "6.4.0-alpha.26",
-    "@storybook/addon-storyshots": "6.4.0-alpha.26",
-    "@storybook/addons": "6.4.0-alpha.26",
-    "@storybook/builder-webpack4": "6.4.0-alpha.26",
-    "@storybook/preset-create-react-app": "^3.1.6",
-    "@storybook/react": "6.4.0-alpha.26",
-    "@storybook/theming": "6.4.0-alpha.26",
->>>>>>> a8a41dcf
     "webpack": "4"
   },
   "storybook": {
