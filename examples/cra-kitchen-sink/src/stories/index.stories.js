--- conflicted
+++ resolved
@@ -28,24 +28,6 @@
 storiesOf('Button', module)
   .addDecorator(withNotes)
   .add('with text', () => <Button onClick={action('clicked')}>Hello Button</Button>, {
-<<<<<<< HEAD
-    options: {
-      selectedPanel: 'storybook/actions/panel',
-    },
-  })
-  .add('with some emoji', () => (
-    <Button onClick={action('clicked')}>
-      <span role="img" aria-label="so cool">
-        😀 😎 👍 💯
-      </span>
-    </Button>
-  ))
-  .add('with notes', () => <Button>Check my notes in the notes panel</Button>, {
-    notes: 'A very simple button',
-    options: {
-      selectedPanel: 'storybook/notes/panel',
-    },
-=======
     options: { selectedAddonPanel: 'storybook/actions/actions-panel' },
   })
   .add(
@@ -64,7 +46,6 @@
   .add('with notes', () => <Button>Check my notes in the notes panel</Button>, {
     notes: 'A very simple button',
     options: { selectedAddonPanel: 'storybook/notes/panel' },
->>>>>>> 4dd81aac
   })
   .add(
     'with new info',
@@ -81,24 +62,6 @@
   )
   .add(
     'addons composition',
-<<<<<<< HEAD
-    withInfo('see Notes panel for composition info')(
-      withNotes('Composition: Info(Notes())')(context => (
-        <div>
-          click the <InfoButton /> label in top right for info about "{context.story}"
-        </div>
-      ))
-    )
-  );
-
-storiesOf('App', module).add('full app', () => <App />);
-
-storiesOf('Some really long story kind description', module)
-  .addDecorator(centered)
-  .add('with text', () => <Button onClick={action('clicked')}>Hello Button</Button>);
-
-storiesOf('Lifecycle', module).add('logging', () => <LifecycleLogger />);
-=======
     withInfo('see Notes panel for composition info')(context => (
       <div>
         click the <InfoButton /> label in top right for info about "{context.story}"
@@ -108,5 +71,4 @@
       notes: 'Composition: Info(Notes())',
       options: { selectedAddonPanel: 'storybook/notes/panel' },
     }
-  );
->>>>>>> 4dd81aac
+  );