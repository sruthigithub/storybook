--- conflicted
+++ resolved
@@ -22,19 +22,11 @@
     "@storybook/addon-viewport": "7.0.0-alpha.2",
     "@storybook/addons": "7.0.0-alpha.2",
     "@storybook/jest": "^0.0.5",
-<<<<<<< HEAD
-    "@storybook/source-loader": "7.0.0-alpha.1",
-    "@storybook/svelte": "7.0.0-alpha.1",
-    "@storybook/svelte-webpack5": "7.0.0-alpha.1",
-    "@storybook/testing-library": "^0.0.7",
-    "storybook": "7.0.0-alpha.1",
-=======
     "@storybook/source-loader": "7.0.0-alpha.2",
     "@storybook/svelte": "7.0.0-alpha.2",
     "@storybook/svelte-webpack5": "7.0.0-alpha.2",
-    "@storybook/testing-library": "^0.0.12",
-    "sb": "7.0.0-alpha.2",
->>>>>>> 84457be0
+    "@storybook/testing-library": "^0.0.7",
+    "storybook": "7.0.0-alpha.2",
     "svelte-jester": "^2.3.2",
     "svelte-preprocess": "^4.10.6"
   },
