--- conflicted
+++ resolved
@@ -19,11 +19,7 @@
 </section>
 `;
 
-<<<<<<< HEAD
-exports[`Storyshots Addon/Centered With Action 1`] = `
-=======
-exports[`Storyshots Addon|Centered with action 1`] = `
->>>>>>> c2c1b4f3
+exports[`Storyshots Addon/Centered with action 1`] = `
 <section
   class="storybook-snapshot-container"
 >
