--- conflicted
+++ resolved
@@ -1,10 +1,6 @@
 {
   "name": "standalone-preview",
-<<<<<<< HEAD
-  "version": "5.2.0-beta.13",
-=======
   "version": "5.2.0-beta.17",
->>>>>>> bba0364e
   "private": true,
   "scripts": {
     "storybook": "parcel ./storybook.html --port 1337"
