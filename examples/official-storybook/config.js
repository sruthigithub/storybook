/* eslint-disable import/no-extraneous-dependencies, import/no-unresolved, import/extensions */
import { configure } from '@storybook/react';
<<<<<<< HEAD
import { setOptions } from '@storybook/addon-options';

setOptions({
  hierarchySeparator: /\/|\./,
  hierarchyRootSeparator: /\|/,
});
=======
import 'react-chromatic/storybook-addon';
>>>>>>> 27cfce1c

function loadStories() {
  let req;
  req = require.context('../../lib/ui/src', true, /\.stories\.js$/);
  req.keys().forEach(filename => req(filename));

  req = require.context('../../lib/components/src', true, /\.stories\.js$/);
  req.keys().forEach(filename => req(filename));

  req = require.context('./stories', true, /\.stories\.js$/);
  req.keys().forEach(filename => req(filename));
}

configure(loadStories, module);<|MERGE_RESOLUTION|>--- conflicted
+++ resolved
@@ -1,15 +1,12 @@
 /* eslint-disable import/no-extraneous-dependencies, import/no-unresolved, import/extensions */
 import { configure } from '@storybook/react';
-<<<<<<< HEAD
 import { setOptions } from '@storybook/addon-options';
+import 'react-chromatic/storybook-addon';
 
 setOptions({
   hierarchySeparator: /\/|\./,
   hierarchyRootSeparator: /\|/,
 });
-=======
-import 'react-chromatic/storybook-addon';
->>>>>>> 27cfce1c
 
 function loadStories() {
   let req;
