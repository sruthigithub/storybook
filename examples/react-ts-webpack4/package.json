{
  "name": "@storybook/example-react-ts-webpack4",
  "version": "6.5.0-alpha.35",
  "private": true,
  "scripts": {
    "build-storybook": "cross-env STORYBOOK_DISPLAY_WARNING=true DISPLAY_WARNING=true build-storybook -c ./",
    "debug": "cross-env NODE_OPTIONS=--inspect-brk STORYBOOK_DISPLAY_WARNING=true DISPLAY_WARNING=true start-storybook -p 9011 -c ./",
    "storybook": "cross-env STORYBOOK_DISPLAY_WARNING=true DISPLAY_WARNING=true start-storybook -p 9011 -c ./ --no-manager-cache"
  },
  "dependencies": {
<<<<<<< HEAD
    "@storybook/addon-controls": "6.5.0-alpha.34",
    "@storybook/addon-essentials": "6.5.0-alpha.34",
    "@storybook/builder-webpack4": "6.5.0-alpha.34",
    "@storybook/react": "6.5.0-alpha.34",
    "@types/react": "^16.14.23",
    "@types/react-dom": "^16.9.14",
=======
    "@storybook/addon-controls": "6.5.0-alpha.35",
    "@storybook/addon-essentials": "6.5.0-alpha.35",
    "@storybook/builder-webpack4": "6.5.0-alpha.35",
    "@storybook/react": "6.5.0-alpha.35",
    "@types/react": "^16.14.2",
    "@types/react-dom": "^16.9.10",
>>>>>>> 3abcb268
    "prop-types": "15.7.2",
    "react": "16.14.0",
    "react-dom": "16.14.0",
    "typescript": "^3.9.7",
    "webpack": "4"
  }
}<|MERGE_RESOLUTION|>--- conflicted
+++ resolved
@@ -8,21 +8,12 @@
     "storybook": "cross-env STORYBOOK_DISPLAY_WARNING=true DISPLAY_WARNING=true start-storybook -p 9011 -c ./ --no-manager-cache"
   },
   "dependencies": {
-<<<<<<< HEAD
-    "@storybook/addon-controls": "6.5.0-alpha.34",
-    "@storybook/addon-essentials": "6.5.0-alpha.34",
-    "@storybook/builder-webpack4": "6.5.0-alpha.34",
-    "@storybook/react": "6.5.0-alpha.34",
-    "@types/react": "^16.14.23",
-    "@types/react-dom": "^16.9.14",
-=======
     "@storybook/addon-controls": "6.5.0-alpha.35",
     "@storybook/addon-essentials": "6.5.0-alpha.35",
     "@storybook/builder-webpack4": "6.5.0-alpha.35",
     "@storybook/react": "6.5.0-alpha.35",
-    "@types/react": "^16.14.2",
-    "@types/react-dom": "^16.9.10",
->>>>>>> 3abcb268
+    "@types/react": "^16.14.23",
+    "@types/react-dom": "^16.9.14",
     "prop-types": "15.7.2",
     "react": "16.14.0",
     "react-dom": "16.14.0",
