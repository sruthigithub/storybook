--- conflicted
+++ resolved
@@ -29,17 +29,16 @@
     "@ngrx/store": "^12.0.0",
     "core-js": "^3.8.2",
     "rxjs": "^6.6.3",
-<<<<<<< HEAD
     "sass": "^1.43.4",
     "telejson": "^5.3.3",
-    "zone.js": "^0.11.3"
+    "zone.js": "~0.11.4"
   },
   "devDependencies": {
-    "@angular-devkit/build-angular": "~0.1102.13",
-    "@angular-devkit/core": "^11.2.13",
-    "@angular/cli": "^11.2.13",
-    "@angular/compiler-cli": "^11.2.14",
-    "@angular/elements": "^11.2.14",
+    "@angular-devkit/build-angular": "^12.1.4",
+    "@angular-devkit/core": "^12.1.4",
+    "@angular/cli": "^12.1.4",
+    "@angular/compiler-cli": "^12.1.4",
+    "@angular/elements": "^12.1.4",
     "@compodoc/compodoc": "^1.1.18",
     "@storybook/addon-a11y": "6.5.0-alpha.64",
     "@storybook/addon-actions": "6.5.0-alpha.64",
@@ -57,33 +56,6 @@
     "@storybook/jest": "^0.0.5",
     "@storybook/source-loader": "6.5.0-alpha.64",
     "@storybook/testing-library": "^0.0.7",
-=======
-    "telejson": "^5.3.2",
-    "zone.js": "~0.11.4"
-  },
-  "devDependencies": {
-    "@angular-devkit/build-angular": "^12.1.4",
-    "@angular-devkit/core": "^12.1.4",
-    "@angular/cli": "^12.1.4",
-    "@angular/compiler-cli": "^12.1.4",
-    "@angular/elements": "^12.1.4",
-    "@compodoc/compodoc": "^1.1.14",
-    "@storybook/addon-a11y": "6.4.0-beta.22",
-    "@storybook/addon-actions": "6.4.0-beta.22",
-    "@storybook/addon-backgrounds": "6.4.0-beta.22",
-    "@storybook/addon-controls": "6.4.0-beta.22",
-    "@storybook/addon-docs": "6.4.0-beta.22",
-    "@storybook/addon-interactions": "6.4.0-beta.22",
-    "@storybook/addon-jest": "6.4.0-beta.22",
-    "@storybook/addon-links": "6.4.0-beta.22",
-    "@storybook/addon-storyshots": "6.4.0-beta.22",
-    "@storybook/addon-storysource": "6.4.0-beta.22",
-    "@storybook/addons": "6.4.0-beta.22",
-    "@storybook/angular": "6.4.0-beta.22",
-    "@storybook/jest": "^0.0.2",
-    "@storybook/source-loader": "6.4.0-beta.22",
-    "@storybook/testing-library": "^0.0.3",
->>>>>>> 87c2aec8
     "@types/core-js": "^2.5.4",
     "@types/jest": "^26.0.16",
     "@types/node": "^14.14.20 || ^16.0.0",
@@ -98,11 +70,7 @@
     "storybook-addon-angular-ivy": "^0.0.1",
     "ts-jest": "^26.4.4",
     "ts-node": "^9.1.0",
-<<<<<<< HEAD
     "typescript": "^4.6.3"
-=======
-    "typescript": "4.2.4"
->>>>>>> 87c2aec8
   },
   "storybook": {
     "chromatic": {
