{
  "name": "angular-cli",
  "version": "4.0.0-alpha.4",
  "private": true,
  "license": "MIT",
  "scripts": {
    "build": "ng build",
    "build-storybook": "npm run storybook:prebuild && build-storybook -s src",
    "e2e": "ng e2e",
    "ng": "ng",
    "start": "ng serve",
    "storybook:prebuild": "npm run test:generate-output",
    "storybook": "npm run storybook:prebuild && start-storybook -p 9008 -s src/assets",
    "test": "jest",
    "test:watch": "jest --watch",
    "test:coverage": "jest --coverage",
    "test:generate-output": "jest --json --outputFile=addon-jest.testresults.json || true"
  },
  "dependencies": {
    "@angular/common": "^6.0.0-rc.5",
    "@angular/compiler": "^6.0.0-rc.5",
    "@angular/core": "^6.0.0-rc.5",
    "@angular/forms": "^6.0.0-rc.5",
    "@angular/platform-browser": "^6.0.0-rc.5",
    "@angular/platform-browser-dynamic": "^6.0.0-rc.5",
    "@ngrx/store": "^6.0.0-beta.1",
    "core-js": "^2.5.5",
    "rxjs": "^6.0.0",
    "rxjs-compat": "^6.0.0",
    "zone.js": "^0.8.26"
  },
  "devDependencies": {
<<<<<<< HEAD
    "@angular-devkit/build-angular": "^0.5.8",
    "@angular/cli": "^6.0.0-rc.6",
    "@angular/compiler-cli": "^6.0.0-rc.5",
    "@storybook/addon-actions": "4.0.0-alpha.3",
    "@storybook/addon-knobs": "4.0.0-alpha.3",
    "@storybook/addon-links": "4.0.0-alpha.3",
    "@storybook/addon-notes": "4.0.0-alpha.3",
    "@storybook/addon-options": "4.0.0-alpha.3",
    "@storybook/addon-storyshots": "4.0.0-alpha.3",
    "@storybook/addon-storysource": "4.0.0-alpha.3",
    "@storybook/addons": "4.0.0-alpha.3",
    "@storybook/angular": "4.0.0-alpha.3",
=======
    "@angular/cli": "1.7.4",
    "@angular/compiler-cli": "^5.2.10",
    "@storybook/addon-actions": "4.0.0-alpha.4",
    "@storybook/addon-jest": "4.0.0-alpha.4",
    "@storybook/addon-knobs": "4.0.0-alpha.4",
    "@storybook/addon-links": "4.0.0-alpha.4",
    "@storybook/addon-notes": "4.0.0-alpha.4",
    "@storybook/addon-options": "4.0.0-alpha.4",
    "@storybook/addon-storyshots": "4.0.0-alpha.4",
    "@storybook/addon-storysource": "4.0.0-alpha.4",
    "@storybook/addons": "4.0.0-alpha.4",
    "@storybook/angular": "4.0.0-alpha.4",
>>>>>>> c25731ff
    "@types/jasmine": "~2.8.6",
    "@types/jasminewd2": "^2.0.3",
    "@types/jest": "^22.2.3",
    "@types/node": "~9.6.7",
    "babel-core": "^6.26.3",
    "global": "^4.3.2",
    "jasmine-core": "~3.1.0",
    "jasmine-spec-reporter": "~4.2.1",
    "jest": "^22.4.3",
    "jest-preset-angular": "^5.2.2",
    "protractor": "~5.3.1",
    "ts-node": "~6.0.2",
    "typescript": "^2.8.3"
  },
  "jest": {
    "preset": "jest-preset-angular",
    "transform": {
      "^.+\\.(ts|js|html)$": "<rootDir>/../../node_modules/jest-preset-angular/preprocessor.js"
    },
    "testPathIgnorePatterns": [
      "/node_modules/",
      "/build/",
      "/storybook-static/",
      "angularshots.test.js"
    ],
    "coveragePathIgnorePatterns": [
      "/jest-config/",
      "/node_modules/"
    ],
    "snapshotSerializers": [
      "<rootDir>/../../node_modules/jest-preset-angular/AngularSnapshotSerializer.js",
      "<rootDir>/../../node_modules/jest-preset-angular/HTMLCommentSerializer.js"
    ],
    "setupTestFrameworkScriptFile": "./jest-config/setup.ts"
  }
}<|MERGE_RESOLUTION|>--- conflicted
+++ resolved
@@ -30,22 +30,9 @@
     "zone.js": "^0.8.26"
   },
   "devDependencies": {
-<<<<<<< HEAD
     "@angular-devkit/build-angular": "^0.5.8",
     "@angular/cli": "^6.0.0-rc.6",
     "@angular/compiler-cli": "^6.0.0-rc.5",
-    "@storybook/addon-actions": "4.0.0-alpha.3",
-    "@storybook/addon-knobs": "4.0.0-alpha.3",
-    "@storybook/addon-links": "4.0.0-alpha.3",
-    "@storybook/addon-notes": "4.0.0-alpha.3",
-    "@storybook/addon-options": "4.0.0-alpha.3",
-    "@storybook/addon-storyshots": "4.0.0-alpha.3",
-    "@storybook/addon-storysource": "4.0.0-alpha.3",
-    "@storybook/addons": "4.0.0-alpha.3",
-    "@storybook/angular": "4.0.0-alpha.3",
-=======
-    "@angular/cli": "1.7.4",
-    "@angular/compiler-cli": "^5.2.10",
     "@storybook/addon-actions": "4.0.0-alpha.4",
     "@storybook/addon-jest": "4.0.0-alpha.4",
     "@storybook/addon-knobs": "4.0.0-alpha.4",
@@ -56,7 +43,6 @@
     "@storybook/addon-storysource": "4.0.0-alpha.4",
     "@storybook/addons": "4.0.0-alpha.4",
     "@storybook/angular": "4.0.0-alpha.4",
->>>>>>> c25731ff
     "@types/jasmine": "~2.8.6",
     "@types/jasminewd2": "^2.0.3",
     "@types/jest": "^22.2.3",
