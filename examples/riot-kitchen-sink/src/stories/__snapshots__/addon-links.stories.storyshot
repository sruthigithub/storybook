--- conflicted
+++ resolved
@@ -1,10 +1,6 @@
 // Jest Snapshot v1, https://goo.gl/fbAQLP
 
-<<<<<<< HEAD
-exports[`Storyshots Addon/Links Go To Welcome 1`] = `
-=======
-exports[`Storyshots Addon|Links Go to welcome 1`] = `
->>>>>>> c2c1b4f3
+exports[`Storyshots Addon/Links Go to welcome 1`] = `
 <div
   data-is="my-button"
   id="root"
