{
  "name": "@storybook/external-docs",
  "version": "6.5.0-beta.4",
  "private": true,
  "scripts": {
    "build": "next build",
    "build-storybook": "cross-env STORYBOOK_DISPLAY_WARNING=true DISPLAY_WARNING=true sb build -c .storybook",
    "dev": "next dev",
    "lint": "next lint",
    "start": "next start",
    "storybook": "cross-env STORYBOOK_DISPLAY_WARNING=true DISPLAY_WARNING=true sb dev -p 9011 --no-manager-cache -c .storybook"
  },
  "dependencies": {
<<<<<<< HEAD
=======
    "@storybook/addon-docs": "6.5.0-beta.4",
>>>>>>> 04bcc28c
    "@storybook/addon-essentials": "6.5.0-beta.4",
    "@storybook/components": "6.5.0-beta.4",
    "@storybook/csf": "0.0.2--canary.87bc651.0",
    "@storybook/preview-web": "6.5.0-beta.4",
    "@storybook/react": "6.5.0-beta.4",
<<<<<<< HEAD
    "@storybook/store": "6.5.0-beta.4",
=======
>>>>>>> 04bcc28c
    "@storybook/theming": "6.5.0-beta.4",
    "formik": "^2.2.9",
    "next": "12.0.8",
    "nextra": "^1.1.0",
    "nextra-theme-docs": "^1.2.6",
    "prop-types": "^15.8.1",
    "react": "16.14.0",
    "react-dom": "16.14.0"
  },
  "devDependencies": {
    "@babel/preset-env": "^7.17.10",
    "@testing-library/dom": "^7.31.2",
    "@testing-library/user-event": "^13.1.9",
    "@types/babel__preset-env": "^7",
    "@types/prop-types": "^15",
    "@types/react": "^17.0.39",
    "cross-env": "^7.0.3",
<<<<<<< HEAD
    "sb": "6.5.0-beta.4",
    "typescript": "^3.9.7",
=======
    "eslint": "8.7.0",
    "eslint-config-next": "12.0.8",
    "sb": "6.5.0-beta.4",
    "typescript": "^4.5.5",
>>>>>>> 04bcc28c
    "webpack": "4"
  }
}<|MERGE_RESOLUTION|>--- conflicted
+++ resolved
@@ -11,19 +11,13 @@
     "storybook": "cross-env STORYBOOK_DISPLAY_WARNING=true DISPLAY_WARNING=true sb dev -p 9011 --no-manager-cache -c .storybook"
   },
   "dependencies": {
-<<<<<<< HEAD
-=======
     "@storybook/addon-docs": "6.5.0-beta.4",
->>>>>>> 04bcc28c
     "@storybook/addon-essentials": "6.5.0-beta.4",
     "@storybook/components": "6.5.0-beta.4",
     "@storybook/csf": "0.0.2--canary.87bc651.0",
     "@storybook/preview-web": "6.5.0-beta.4",
     "@storybook/react": "6.5.0-beta.4",
-<<<<<<< HEAD
     "@storybook/store": "6.5.0-beta.4",
-=======
->>>>>>> 04bcc28c
     "@storybook/theming": "6.5.0-beta.4",
     "formik": "^2.2.9",
     "next": "12.0.8",
@@ -41,15 +35,10 @@
     "@types/prop-types": "^15",
     "@types/react": "^17.0.39",
     "cross-env": "^7.0.3",
-<<<<<<< HEAD
-    "sb": "6.5.0-beta.4",
-    "typescript": "^3.9.7",
-=======
     "eslint": "8.7.0",
     "eslint-config-next": "12.0.8",
     "sb": "6.5.0-beta.4",
     "typescript": "^4.5.5",
->>>>>>> 04bcc28c
     "webpack": "4"
   }
 }