--- conflicted
+++ resolved
@@ -1,10 +1,6 @@
 {
   "name": "html-kitchen-sink",
-<<<<<<< HEAD
-  "version": "5.0.0-beta.2",
-=======
   "version": "5.0.0-beta.3",
->>>>>>> 247dd6a3
   "private": true,
   "description": "",
   "keywords": [],
@@ -17,25 +13,6 @@
     "storybook": "start-storybook -p 9006"
   },
   "devDependencies": {
-<<<<<<< HEAD
-    "@storybook/addon-a11y": "5.0.0-beta.2",
-    "@storybook/addon-actions": "5.0.0-beta.2",
-    "@storybook/addon-backgrounds": "5.0.0-beta.2",
-    "@storybook/addon-centered": "5.0.0-beta.2",
-    "@storybook/addon-events": "5.0.0-beta.2",
-    "@storybook/addon-jest": "5.0.0-beta.2",
-    "@storybook/addon-knobs": "5.0.0-beta.2",
-    "@storybook/addon-links": "5.0.0-beta.2",
-    "@storybook/addon-notes": "5.0.0-beta.2",
-    "@storybook/addon-options": "5.0.0-beta.2",
-    "@storybook/addon-storyshots": "5.0.0-beta.2",
-    "@storybook/addon-storysource": "5.0.0-beta.2",
-    "@storybook/addon-viewport": "5.0.0-beta.2",
-    "@storybook/addons": "5.0.0-beta.2",
-    "@storybook/core": "5.0.0-beta.2",
-    "@storybook/core-events": "5.0.0-beta.2",
-    "@storybook/html": "5.0.0-beta.2",
-=======
     "@storybook/addon-a11y": "5.0.0-beta.3",
     "@storybook/addon-actions": "5.0.0-beta.3",
     "@storybook/addon-backgrounds": "5.0.0-beta.3",
@@ -53,7 +30,6 @@
     "@storybook/core": "5.0.0-beta.3",
     "@storybook/core-events": "5.0.0-beta.3",
     "@storybook/html": "5.0.0-beta.3",
->>>>>>> 247dd6a3
     "eventemitter3": "^3.1.0",
     "format-json": "^1.0.3",
     "global": "^4.3.2",
