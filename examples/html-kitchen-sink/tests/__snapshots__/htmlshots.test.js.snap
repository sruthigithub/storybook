--- conflicted
+++ resolved
@@ -1,104 +1,67 @@
 // Jest Snapshot v1, https://goo.gl/fbAQLP
 
-<<<<<<< HEAD
-exports[`Storyshots Addons|Actions story1 1`] = `
-=======
 exports[`Storyshots Addons|Actions Story 1 1`] = `
->>>>>>> 22deb2fe
-<button
-  type="button"
->
-  Hello World
-</button>
-`;
-
-<<<<<<< HEAD
-exports[`Storyshots Addons|Actions story2 1`] = `
-=======
+<button
+  type="button"
+>
+  Hello World
+</button>
+`;
+
 exports[`Storyshots Addons|Actions Story 2 1`] = `
->>>>>>> 22deb2fe
-<button
-  type="button"
->
-  Hello World
-</button>
-`;
-
-<<<<<<< HEAD
-exports[`Storyshots Addons|Actions story3 1`] = `
-=======
+<button
+  type="button"
+>
+  Hello World
+</button>
+`;
+
 exports[`Storyshots Addons|Actions Story 3 1`] = `
->>>>>>> 22deb2fe
-<button
-  type="button"
->
-  Hello World
-</button>
-`;
-
-<<<<<<< HEAD
-exports[`Storyshots Addons|Actions story4 1`] = `
-=======
+<button
+  type="button"
+>
+  Hello World
+</button>
+`;
+
 exports[`Storyshots Addons|Actions Story 4 1`] = `
->>>>>>> 22deb2fe
-<button
-  type="button"
->
-  Hello World
-</button>
-`;
-
-<<<<<<< HEAD
-exports[`Storyshots Addons|Actions story5 1`] = `
-
-        
-`;
-
-exports[`Storyshots Addons|Actions story6 1`] = `
-=======
+<button
+  type="button"
+>
+  Hello World
+</button>
+`;
+
 exports[`Storyshots Addons|Actions Story 5 1`] = `
 
         
 `;
 
 exports[`Storyshots Addons|Actions Story 6 1`] = `
->>>>>>> 22deb2fe
-<button
-  type="button"
->
-  Hello World
-</button>
-`;
-
-<<<<<<< HEAD
-exports[`Storyshots Addons|Actions story7 1`] = `
-=======
+<button
+  type="button"
+>
+  Hello World
+</button>
+`;
+
 exports[`Storyshots Addons|Actions Story 7 1`] = `
->>>>>>> 22deb2fe
-<button
-  type="button"
->
-  Hello World
-</button>
-`;
-
-<<<<<<< HEAD
-exports[`Storyshots Addons|Actions story8 1`] = `
-=======
+<button
+  type="button"
+>
+  Hello World
+</button>
+`;
+
 exports[`Storyshots Addons|Actions Story 8 1`] = `
->>>>>>> 22deb2fe
-<button
-  type="button"
->
-  Hello World
-</button>
-`;
-
-<<<<<<< HEAD
-exports[`Storyshots Addons|Backgrounds story1 1`] = `
-=======
+<button
+  type="button"
+>
+  Hello World
+</button>
+`;
+
 exports[`Storyshots Addons|Backgrounds Story 1 1`] = `
->>>>>>> 22deb2fe
 <span
   style="color: white"
 >
@@ -106,11 +69,7 @@
 </span>
 `;
 
-<<<<<<< HEAD
-exports[`Storyshots Addons|Backgrounds story2 1`] = `
-=======
 exports[`Storyshots Addons|Backgrounds Story 2 1`] = `
->>>>>>> 22deb2fe
 <span
   style="color: white"
 >
@@ -118,11 +77,7 @@
 </span>
 `;
 
-<<<<<<< HEAD
-exports[`Storyshots Addons|Centered story1 1`] = `
-=======
 exports[`Storyshots Addons|Centered Story 1 1`] = `
->>>>>>> 22deb2fe
 <div
   id="sb-addon-centered-wrapper"
   style="position: fixed; top: 0px; left: 0px; bottom: 0px; right: 0px; display: flex; align-items: center; overflow: auto;"
@@ -157,11 +112,7 @@
 </div>
 `;
 
-<<<<<<< HEAD
-exports[`Storyshots Addons|Knobs story3 1`] = `
-=======
 exports[`Storyshots Addons|Knobs Story 3 1`] = `
->>>>>>> 22deb2fe
 <p
   style="transition: color 0.5s ease-out; color: orangered;"
 >
@@ -169,11 +120,7 @@
 </p>
 `;
 
-<<<<<<< HEAD
-exports[`Storyshots Addons|Knobs story4 1`] = `
-=======
 exports[`Storyshots Addons|Knobs Story 4 1`] = `
->>>>>>> 22deb2fe
 <div
   style="border: 2px dotted deeppink; padding: 8px 22px; border-radius: 8px"
 >
@@ -220,15 +167,9 @@
 </div>
 `;
 
-<<<<<<< HEAD
-exports[`Storyshots Addons|Knobs story5 1`] = `&lt;img src=x onerror="alert('XSS Attack')" &gt;`;
-
-exports[`Storyshots Addons|Notes story1 1`] = `
-=======
 exports[`Storyshots Addons|Knobs Story 5 1`] = `&lt;img src=x onerror="alert('XSS Attack')" &gt;`;
 
 exports[`Storyshots Addons|Notes Story 1 1`] = `
->>>>>>> 22deb2fe
 <p>
   
       
@@ -254,8 +195,6 @@
 
 exports[`Storyshots Addons|a11y Label 1`] = `
 <button>
-<<<<<<< HEAD
-=======
   Testing the a11y addon
 </button>
 `;
@@ -264,38 +203,10 @@
 <button
   style="color: black; background-color: brown;"
 >
->>>>>>> 22deb2fe
   Testing the a11y addon
 </button>
 `;
 
-<<<<<<< HEAD
-exports[`Storyshots Addons|a11y story4 1`] = `
-<button
-  style="color: black; background-color: brown;"
->
-  Testing the a11y addon
-</button>
-`;
-
-exports[`Storyshots Addons|a11y story5 1`] = `<div />`;
-
-exports[`Storyshots Demo button 1`] = `
-<button>
-  Hello Button
-</button>
-`;
-
-exports[`Storyshots Demo effect 1`] = `
-<button
-  id="button"
->
-  I should be yellow
-</button>
-`;
-
-exports[`Storyshots Demo heading 1`] = `
-=======
 exports[`Storyshots Addons|a11y Story 5 1`] = `<div />`;
 
 exports[`Storyshots Demo Button 1`] = `
@@ -313,7 +224,6 @@
 `;
 
 exports[`Storyshots Demo Heading 1`] = `
->>>>>>> 22deb2fe
 <h1>
   Hello World
 </h1>
