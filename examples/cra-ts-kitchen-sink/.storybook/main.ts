import type { Configuration } from 'webpack';

const path = require('path');

module.exports = {
  stories: ['../src/components', '../src/stories'],
  logLevel: 'debug',
  addons: [
    '@storybook/preset-create-react-app',
    '@storybook/addon-ie11',
    '@storybook/addon-docs',
    '@storybook/addon-actions',
    '@storybook/addon-links',
    '@storybook/addon-a11y',
    './localAddon/manager.tsx',
    './localAddon/preset.ts',
  ],
  webpackFinal: (config: Configuration) => {
    // add monorepo root as a valid directory to import modules from
    config.resolve.plugins.forEach((p) => {
      // @ts-ignore
      if (Array.isArray(p.appSrcs)) {
        // @ts-ignore
        p.appSrcs.push(path.join(__dirname, '..', '..', '..'));
      }
    });
    return config;
  },
  core: {
    builder: 'webpack4',
<<<<<<< HEAD
    channelOptions: { allowFunction: false, maxDepth: 10 },
=======
    disableTelemetry: true,
>>>>>>> f41dfa79
  },
  staticDirs: ['../public'],
  features: {
    buildStoriesJson: true,
  },
};<|MERGE_RESOLUTION|>--- conflicted
+++ resolved
@@ -28,11 +28,8 @@
   },
   core: {
     builder: 'webpack4',
-<<<<<<< HEAD
     channelOptions: { allowFunction: false, maxDepth: 10 },
-=======
     disableTelemetry: true,
->>>>>>> f41dfa79
   },
   staticDirs: ['../public'],
   features: {
