{
  "npmClient": "yarn",
  "useWorkspaces": true,
  "registry": "https://registry.npmjs.org",
<<<<<<< HEAD
  "version": "6.2.0-alpha.20"
=======
  "version": "6.2.0-alpha.24"
>>>>>>> 013f2658
}<|MERGE_RESOLUTION|>--- conflicted
+++ resolved
@@ -2,9 +2,5 @@
   "npmClient": "yarn",
   "useWorkspaces": true,
   "registry": "https://registry.npmjs.org",
-<<<<<<< HEAD
-  "version": "6.2.0-alpha.20"
-=======
   "version": "6.2.0-alpha.24"
->>>>>>> 013f2658
 }