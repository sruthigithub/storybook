--- conflicted
+++ resolved
@@ -6,14 +6,8 @@
     "publish": {
       "ignore": [
         "cra-kitchen-sink",
-<<<<<<< HEAD
-        "crna-kitchen-sink",
-        "react-native-vanilla",
-        "vue-example",
         "angular-test"
-=======
         "vue-kitchen-sink"
->>>>>>> 7cdb906e
       ]
     }
   },
