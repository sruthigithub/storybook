--- conflicted
+++ resolved
@@ -1,10 +1,6 @@
 {
   "name": "@storybook/react-native",
-<<<<<<< HEAD
-  "version": "3.3.0-alpha.2",
-=======
   "version": "3.3.0-alpha.4",
->>>>>>> cd3ae79d
   "description": "A better way to develop React Native Components for your app",
   "keywords": [
     "react",
@@ -28,19 +24,11 @@
     "prepare": "node ../../scripts/prepare.js"
   },
   "dependencies": {
-<<<<<<< HEAD
-    "@storybook/addon-actions": "^3.3.0-alpha.2",
-    "@storybook/addon-links": "^3.3.0-alpha.2",
-    "@storybook/addons": "^3.3.0-alpha.2",
-    "@storybook/channel-websocket": "^3.3.0-alpha.2",
-    "@storybook/ui": "^3.3.0-alpha.2",
-=======
     "@storybook/addon-actions": "^3.3.0-alpha.4",
     "@storybook/addon-links": "^3.3.0-alpha.4",
     "@storybook/addons": "^3.3.0-alpha.4",
     "@storybook/channel-websocket": "^3.3.0-alpha.4",
     "@storybook/ui": "^3.3.0-alpha.4",
->>>>>>> cd3ae79d
     "autoprefixer": "^7.1.6",
     "babel-core": "^6.26.0",
     "babel-loader": "^7.1.2",
