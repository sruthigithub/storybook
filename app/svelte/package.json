{
  "name": "@storybook/svelte",
  "version": "6.4.0-alpha.26",
  "description": "Storybook for Svelte: Develop Svelte Component in isolation with Hot Reloading.",
  "keywords": [
    "storybook"
  ],
  "homepage": "https://github.com/storybookjs/storybook/tree/main/app/svelte",
  "bugs": {
    "url": "https://github.com/storybookjs/storybook/issues"
  },
  "repository": {
    "type": "git",
    "url": "https://github.com/storybookjs/storybook.git",
    "directory": "app/svelte"
  },
  "funding": {
    "type": "opencollective",
    "url": "https://opencollective.com/storybook"
  },
  "license": "MIT",
  "main": "dist/cjs/client/index.js",
  "module": "dist/esm/client/index.js",
  "types": "dist/ts3.9/client/index.d.ts",
  "typesVersions": {
    "<3.8": {
      "*": [
        "dist/ts3.4/*"
      ]
    }
  },
  "bin": {
    "build-storybook": "./bin/build.js",
    "start-storybook": "./bin/index.js",
    "storybook-server": "./bin/index.js"
  },
  "files": [
    "bin/**/*",
    "dist/**/*",
    "README.md",
    "*.js",
    "*.d.ts"
  ],
  "scripts": {
    "prepare": "node ${PROJECT_CWD}/scripts/prepare.js",
    "build:watch-babel": "node ${PROJECT_CWD}/scripts/utils/watch-babel.js",
    "build:watch-tsc": "node ${PROJECT_CWD}/scripts/utils/watch-tsc.js"
  },
  "dependencies": {
<<<<<<< HEAD
    "@storybook/addons": "workspace:*",
    "@storybook/core": "workspace:*",
    "@storybook/core-common": "workspace:*",
=======
    "@storybook/addons": "6.4.0-alpha.26",
    "@storybook/core": "6.4.0-alpha.26",
    "@storybook/core-common": "6.4.0-alpha.26",
>>>>>>> a8a41dcf
    "core-js": "^3.8.2",
    "global": "^4.4.0",
    "react": "16.14.0",
    "react-dom": "16.14.0",
    "read-pkg-up": "^7.0.1",
    "regenerator-runtime": "^0.13.7",
    "sveltedoc-parser": "^4.1.0",
    "ts-dedent": "^2.0.0"
  },
  "devDependencies": {
    "@types/webpack-env": "^1.16.0",
    "svelte": "^3.31.2",
    "svelte-loader": "^3.0.0"
  },
  "peerDependencies": {
    "@babel/core": "*",
    "svelte": "^3.1.0",
    "svelte-loader": "*"
  },
  "engines": {
    "node": ">=10.13.0"
  },
  "publishConfig": {
    "access": "public"
  },
  "gitHead": "6962d573023a8c779b676c3221b14b9d89c20cfc",
  "sbmodern": "dist/modern/client/index.js"
}<|MERGE_RESOLUTION|>--- conflicted
+++ resolved
@@ -47,15 +47,9 @@
     "build:watch-tsc": "node ${PROJECT_CWD}/scripts/utils/watch-tsc.js"
   },
   "dependencies": {
-<<<<<<< HEAD
     "@storybook/addons": "workspace:*",
     "@storybook/core": "workspace:*",
     "@storybook/core-common": "workspace:*",
-=======
-    "@storybook/addons": "6.4.0-alpha.26",
-    "@storybook/core": "6.4.0-alpha.26",
-    "@storybook/core-common": "6.4.0-alpha.26",
->>>>>>> a8a41dcf
     "core-js": "^3.8.2",
     "global": "^4.4.0",
     "react": "16.14.0",
