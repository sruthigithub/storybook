--- conflicted
+++ resolved
@@ -23,25 +23,14 @@
     "prepare": "node ../../scripts/prepare.js"
   },
   "dependencies": {
-<<<<<<< HEAD
-    "@storybook/addon-actions": "^3.3.0-alpha.3",
-    "@storybook/addon-links": "^3.3.0-alpha.3",
-    "@storybook/addons": "^3.3.0-alpha.3",
-    "@storybook/channel-postmessage": "^3.3.0-alpha.3",
-    "@storybook/core": "^3.3.0-alpha.3",
-    "@storybook/ui": "^3.3.0-alpha.3",
-    "airbnb-js-shims": "^1.3.0",
-    "autoprefixer": "^7.1.6",
-    "babel-core": "^6.26.0",
-=======
     "@storybook/addon-actions": "^3.3.3",
     "@storybook/addon-links": "^3.3.3",
     "@storybook/addons": "^3.3.3",
     "@storybook/channel-postmessage": "^3.3.3",
+    "@storybook/core": "^3.3.3",
     "@storybook/ui": "^3.3.3",
     "airbnb-js-shims": "^1.4.0",
     "autoprefixer": "^7.2.4",
->>>>>>> 911e6156
     "babel-loader": "^7.1.2",
     "babel-plugin-react-docgen": "^1.8.0",
     "babel-plugin-transform-regenerator": "^6.26.0",
