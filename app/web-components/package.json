{
  "name": "@storybook/web-components",
  "version": "6.4.0-alpha.26",
  "description": "Storybook for web-components: View web components snippets in isolation with Hot Reloading.",
  "keywords": [
    "lit-html",
    "storybook",
    "web-components"
  ],
  "homepage": "https://github.com/storybookjs/storybook/tree/main/app/web-components",
  "bugs": {
    "url": "https://github.com/storybookjs/storybook/issues"
  },
  "repository": {
    "type": "git",
    "url": "https://github.com/storybookjs/storybook.git",
    "directory": "app/web-components"
  },
  "funding": {
    "type": "opencollective",
    "url": "https://opencollective.com/storybook"
  },
  "license": "MIT",
  "main": "dist/cjs/client/index.js",
  "module": "dist/esm/client/index.js",
  "types": "dist/ts3.9/client/index.d.ts",
  "typesVersions": {
    "<3.8": {
      "*": [
        "dist/ts3.4/*"
      ]
    }
  },
  "bin": {
    "build-storybook": "./bin/build.js",
    "start-storybook": "./bin/index.js",
    "storybook-server": "./bin/index.js"
  },
  "files": [
    "bin/**/*",
    "dist/**/*",
    "README.md",
    "*.js",
    "*.d.ts"
  ],
  "scripts": {
    "prepare": "node ${PROJECT_CWD}/scripts/prepare.js",
    "build:watch-babel": "node ${PROJECT_CWD}/scripts/utils/watch-babel.js",
    "build:watch-tsc": "node ${PROJECT_CWD}/scripts/utils/watch-tsc.js"
  },
  "dependencies": {
    "@babel/plugin-syntax-dynamic-import": "^7.8.3",
    "@babel/plugin-syntax-import-meta": "^7.10.4",
    "@babel/preset-env": "^7.12.11",
<<<<<<< HEAD
    "@storybook/addons": "workspace:*",
    "@storybook/client-api": "workspace:*",
    "@storybook/core": "workspace:*",
    "@storybook/core-common": "workspace:*",
=======
    "@storybook/addons": "6.4.0-alpha.26",
    "@storybook/client-api": "6.4.0-alpha.26",
    "@storybook/core": "6.4.0-alpha.26",
    "@storybook/core-common": "6.4.0-alpha.26",
>>>>>>> a8a41dcf
    "@types/webpack-env": "^1.16.0",
    "babel-plugin-bundled-import-meta": "^0.3.1",
    "core-js": "^3.8.2",
    "global": "^4.4.0",
    "react": "16.14.0",
    "react-dom": "16.14.0",
    "read-pkg-up": "^7.0.1",
    "regenerator-runtime": "^0.13.7",
    "ts-dedent": "^2.0.0"
  },
  "devDependencies": {
    "lit-html": "^2.0.0-rc.3"
  },
  "peerDependencies": {
    "lit-html": "^1.4.1 || ^2.0.0-rc.3"
  },
  "engines": {
    "node": ">=10.13.0"
  },
  "publishConfig": {
    "access": "public"
  },
  "gitHead": "6962d573023a8c779b676c3221b14b9d89c20cfc",
  "sbmodern": "dist/modern/client/index.js"
}<|MERGE_RESOLUTION|>--- conflicted
+++ resolved
@@ -52,17 +52,10 @@
     "@babel/plugin-syntax-dynamic-import": "^7.8.3",
     "@babel/plugin-syntax-import-meta": "^7.10.4",
     "@babel/preset-env": "^7.12.11",
-<<<<<<< HEAD
     "@storybook/addons": "workspace:*",
     "@storybook/client-api": "workspace:*",
     "@storybook/core": "workspace:*",
     "@storybook/core-common": "workspace:*",
-=======
-    "@storybook/addons": "6.4.0-alpha.26",
-    "@storybook/client-api": "6.4.0-alpha.26",
-    "@storybook/core": "6.4.0-alpha.26",
-    "@storybook/core-common": "6.4.0-alpha.26",
->>>>>>> a8a41dcf
     "@types/webpack-env": "^1.16.0",
     "babel-plugin-bundled-import-meta": "^0.3.1",
     "core-js": "^3.8.2",
