{
  "name": "@storybook/web-components",
  "version": "5.3.0-alpha.46",
  "description": "Storybook for web-components: View web components snippets in isolation with Hot Reloading.",
  "keywords": [
    "lit-html",
    "storybook",
    "web-components"
  ],
  "homepage": "https://github.com/storybookjs/storybook/tree/master/app/web-components",
  "bugs": {
    "url": "https://github.com/storybookjs/storybook/issues"
  },
  "repository": {
    "type": "git",
    "url": "https://github.com/storybookjs/storybook.git",
    "directory": "app/web-components"
  },
  "license": "MIT",
  "files": [
    "bin/**/*",
    "dist/**/*",
    "README.md",
    "*.js",
    "*.d.ts"
  ],
  "main": "dist/client/index.js",
  "types": "dist/client/index.d.ts",
  "bin": {
    "build-storybook": "./bin/build.js",
    "start-storybook": "./bin/index.js",
    "storybook-server": "./bin/index.js"
  },
  "scripts": {
    "prepare": "node ../../scripts/prepare.js"
  },
  "dependencies": {
    "@babel/plugin-syntax-dynamic-import": "^7.2.0",
    "@babel/plugin-syntax-import-meta": "^7.2.0",
<<<<<<< HEAD
    "@storybook/addons": "5.3.0-alpha.38",
    "@storybook/core": "5.3.0-alpha.38",
    "@types/webpack-env": "^1.14.1",
=======
    "@storybook/addons": "5.3.0-alpha.46",
    "@storybook/core": "5.3.0-alpha.46",
    "@types/webpack-env": "^1.13.9",
>>>>>>> d0b93325
    "babel-plugin-bundled-import-meta": "^0.3.1",
    "core-js": "^3.0.1",
    "global": "^4.3.2",
    "regenerator-runtime": "^0.13.3",
    "ts-dedent": "^1.1.0"
  },
  "devDependencies": {
    "lit-html": "^1.0.0"
  },
  "peerDependencies": {
    "babel-loader": "^7.0.0 || ^8.0.0",
    "lit-html": "^1.0.0"
  },
  "engines": {
    "node": ">=8.0.0"
  },
  "publishConfig": {
    "access": "public"
  }
}<|MERGE_RESOLUTION|>--- conflicted
+++ resolved
@@ -37,15 +37,9 @@
   "dependencies": {
     "@babel/plugin-syntax-dynamic-import": "^7.2.0",
     "@babel/plugin-syntax-import-meta": "^7.2.0",
-<<<<<<< HEAD
-    "@storybook/addons": "5.3.0-alpha.38",
-    "@storybook/core": "5.3.0-alpha.38",
-    "@types/webpack-env": "^1.14.1",
-=======
     "@storybook/addons": "5.3.0-alpha.46",
     "@storybook/core": "5.3.0-alpha.46",
-    "@types/webpack-env": "^1.13.9",
->>>>>>> d0b93325
+    "@types/webpack-env": "^1.14.1",
     "babel-plugin-bundled-import-meta": "^0.3.1",
     "core-js": "^3.0.1",
     "global": "^4.3.2",
