--- conflicted
+++ resolved
@@ -1,17 +1,11 @@
 import { createStore } from 'redux';
 import addons from '@storybook/addons';
 import qs from 'qs';
-<<<<<<< HEAD
+import { navigator, window } from 'global';
 import createChannel from '@storybook/channel-postmessage';
 import { handleKeyboardShortcuts } from '@storybook/ui/dist/libs/key_events';
 import { StoryStore, ClientApi, ConfigApi, Actions, reducer } from '@storybook/core/client';
-=======
-import { navigator, window } from 'global';
 
-import StoryStore from './story_store';
-import ClientApi from './client_api';
-import ConfigApi from './config_api';
->>>>>>> 911e6156
 import render from './render';
 
 // check whether we're running on node/browser
