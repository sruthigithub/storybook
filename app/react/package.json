{
  "name": "@storybook/react",
  "version": "6.5.0-alpha.22",
  "description": "Storybook for React: Develop React Component in isolation with Hot Reloading.",
  "keywords": [
    "storybook"
  ],
  "homepage": "https://github.com/storybookjs/storybook/tree/main/app/react",
  "bugs": {
    "url": "https://github.com/storybookjs/storybook/issues"
  },
  "repository": {
    "type": "git",
    "url": "https://github.com/storybookjs/storybook.git",
    "directory": "app/react"
  },
  "funding": {
    "type": "opencollective",
    "url": "https://opencollective.com/storybook"
  },
  "license": "MIT",
  "main": "dist/cjs/client/index.js",
  "module": "dist/esm/client/index.js",
  "types": "dist/ts3.9/client/index.d.ts",
  "typesVersions": {
    "<3.8": {
      "dist/ts3.9/*": [
        "dist/ts3.4/*"
      ]
    }
  },
  "bin": {
    "build-storybook": "./bin/build.js",
    "start-storybook": "./bin/index.js",
    "storybook-server": "./bin/index.js"
  },
  "files": [
    "bin/**/*",
    "dist/**/*",
    "types/**/*",
    "README.md",
    "*.js",
    "*.d.ts"
  ],
  "scripts": {
    "prepare": "node ../../scripts/prepare.js"
  },
  "dependencies": {
    "@babel/preset-flow": "^7.12.1",
    "@babel/preset-react": "^7.12.10",
    "@pmmmwh/react-refresh-webpack-plugin": "^0.5.3",
    "@storybook/addons": "6.5.0-alpha.22",
    "@storybook/core": "6.5.0-alpha.22",
    "@storybook/core-common": "6.5.0-alpha.22",
    "@storybook/csf": "0.0.2--canary.87bc651.0",
    "@storybook/node-logger": "6.5.0-alpha.22",
    "@storybook/react-docgen-typescript-plugin": "1.0.2-canary.6.9d540b91e815f8fc2f8829189deb00553559ff63.0",
    "@storybook/semver": "^7.3.2",
    "@storybook/store": "6.5.0-alpha.22",
    "@types/node": "^14.14.20 || ^16.0.0",
    "@types/webpack-env": "^1.16.0",
    "babel-plugin-add-react-displayname": "^0.0.5",
    "babel-plugin-named-asset-import": "^0.3.1",
    "babel-plugin-react-docgen": "^4.2.1",
    "core-js": "^3.8.2",
    "global": "^4.4.0",
    "lodash": "^4.17.21",
    "prop-types": "^15.7.2",
    "react-refresh": "^0.11.0",
    "read-pkg-up": "^7.0.1",
    "regenerator-runtime": "^0.13.7",
    "ts-dedent": "^2.0.0",
    "webpack": ">=4.43.0 <6.0.0"
  },
  "devDependencies": {
<<<<<<< HEAD
    "@storybook/client-api": "6.5.0-alpha.21",
    "@types/prompts": "^2.0.9",
    "webpack": "4"
=======
    "@storybook/client-api": "6.5.0-alpha.22",
    "@types/prompts": "^2.0.9"
>>>>>>> 585e074d
  },
  "peerDependencies": {
    "@babel/core": "^7.11.5",
    "react": "^16.8.0 || ^17.0.0",
    "react-dom": "^16.8.0 || ^17.0.0"
  },
  "peerDependenciesMeta": {
    "@babel/core": {
      "optional": true
    },
    "typescript": {
      "optional": true
    }
  },
  "engines": {
    "node": ">=10.13.0"
  },
  "publishConfig": {
    "access": "public"
  },
  "gitHead": "fc1a84084556d61fea8bcaa197f7d85f3a9a107d",
  "sbmodern": "dist/modern/client/index.js"
}<|MERGE_RESOLUTION|>--- conflicted
+++ resolved
@@ -73,14 +73,9 @@
     "webpack": ">=4.43.0 <6.0.0"
   },
   "devDependencies": {
-<<<<<<< HEAD
-    "@storybook/client-api": "6.5.0-alpha.21",
+    "@storybook/client-api": "6.5.0-alpha.22",
     "@types/prompts": "^2.0.9",
     "webpack": "4"
-=======
-    "@storybook/client-api": "6.5.0-alpha.22",
-    "@types/prompts": "^2.0.9"
->>>>>>> 585e074d
   },
   "peerDependencies": {
     "@babel/core": "^7.11.5",
