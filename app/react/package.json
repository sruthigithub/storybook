{
  "name": "@storybook/react",
  "version": "5.1.0-rc.0",
  "description": "Storybook for React: Develop React Component in isolation with Hot Reloading.",
  "keywords": [
    "storybook"
  ],
  "homepage": "https://github.com/storybooks/storybook/tree/master/app/react",
  "bugs": {
    "url": "https://github.com/storybooks/storybook/issues"
  },
  "repository": {
    "type": "git",
    "url": "https://github.com/storybooks/storybook.git",
    "directory": "app/react"
  },
  "license": "MIT",
  "main": "dist/client/index.js",
  "jsnext:main": "src/client/index.js",
  "bin": {
    "build-storybook": "./bin/build.js",
    "start-storybook": "./bin/index.js",
    "storybook-server": "./bin/index.js"
  },
  "scripts": {
    "prepare": "node ../../scripts/prepare.js"
  },
  "dependencies": {
    "@babel/plugin-transform-react-constant-elements": "^7.2.0",
    "@babel/preset-flow": "^7.0.0",
    "@babel/preset-react": "^7.0.0",
    "@storybook/core": "5.1.0-rc.0",
    "@storybook/node-logger": "5.1.0-rc.0",
    "@svgr/webpack": "^4.0.3",
    "babel-plugin-named-asset-import": "^0.3.1",
    "babel-plugin-react-docgen": "^3.0.0",
<<<<<<< HEAD
    "babel-preset-react-app": "^8.0.0",
=======
    "babel-preset-react-app": "^9.0.0",
>>>>>>> 20ae49b4
    "common-tags": "^1.8.0",
    "core-js": "^3.0.1",
    "global": "^4.3.2",
    "lodash": "^4.17.11",
    "mini-css-extract-plugin": "^0.6.0",
    "prop-types": "^15.7.2",
    "react-dev-utils": "^9.0.0",
    "regenerator-runtime": "^0.12.1",
    "semver": "^6.0.0",
    "webpack": "^4.28.0"
  },
  "peerDependencies": {
    "babel-loader": "^7.0.0 || ^8.0.0",
    "react": "*",
    "react-dom": "*"
  },
  "engines": {
    "node": ">=8.0.0"
  },
  "publishConfig": {
    "access": "public"
  }
}<|MERGE_RESOLUTION|>--- conflicted
+++ resolved
@@ -34,11 +34,7 @@
     "@svgr/webpack": "^4.0.3",
     "babel-plugin-named-asset-import": "^0.3.1",
     "babel-plugin-react-docgen": "^3.0.0",
-<<<<<<< HEAD
-    "babel-preset-react-app": "^8.0.0",
-=======
     "babel-preset-react-app": "^9.0.0",
->>>>>>> 20ae49b4
     "common-tags": "^1.8.0",
     "core-js": "^3.0.1",
     "global": "^4.3.2",
