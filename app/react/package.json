{
  "name": "@storybook/react",
  "version": "6.5.0-rc.1",
  "description": "Storybook for React: Develop React Component in isolation with Hot Reloading.",
  "keywords": [
    "storybook"
  ],
  "homepage": "https://github.com/storybookjs/storybook/tree/main/app/react",
  "bugs": {
    "url": "https://github.com/storybookjs/storybook/issues"
  },
  "repository": {
    "type": "git",
    "url": "https://github.com/storybookjs/storybook.git",
    "directory": "app/react"
  },
  "funding": {
    "type": "opencollective",
    "url": "https://opencollective.com/storybook"
  },
  "license": "MIT",
  "main": "dist/cjs/client/index.js",
  "module": "dist/esm/client/index.js",
  "types": "dist/ts3.9/client/index.d.ts",
  "typesVersions": {
    "<3.8": {
      "dist/ts3.9/*": [
        "dist/ts3.4/*"
      ]
    }
  },
  "files": [
    "dist/**/*",
    "types/**/*",
    "README.md",
    "*.js",
    "*.d.ts"
  ],
  "scripts": {
    "prepare": "node ../../scripts/prepare.js"
  },
  "dependencies": {
<<<<<<< HEAD
    "@storybook/core-common": "6.5.0-beta.4",
    "@storybook/core-server": "6.5.0-beta.4",
    "@storybook/preset-react-webpack": "6.5.0-beta.4",
    "@storybook/renderer-react": "6.5.0-beta.4",
=======
    "@babel/preset-flow": "^7.12.1",
    "@babel/preset-react": "^7.12.10",
    "@pmmmwh/react-refresh-webpack-plugin": "^0.5.3",
    "@storybook/core-common": "6.5.0-rc.1",
    "@storybook/core-server": "6.5.0-rc.1",
    "@storybook/docs-tools": "6.5.0-rc.1",
    "@storybook/node-logger": "6.5.0-rc.1",
    "@storybook/react-docgen-typescript-plugin": "1.0.2-canary.6.9d540b91e815f8fc2f8829189deb00553559ff63.0",
    "@storybook/renderer-react": "6.5.0-rc.1",
    "@storybook/semver": "^7.3.2",
>>>>>>> 70647a13
    "@types/node": "^14.14.20 || ^16.0.0",
    "core-js": "^3.8.2",
    "regenerator-runtime": "^0.13.7"
  },
  "devDependencies": {
    "jest-specific-snapshot": "^4.0.0"
  },
  "peerDependencies": {
    "@babel/core": "^7.11.5",
    "react": "^16.8.0 || ^17.0.0 || ^18.0.0",
    "react-dom": "^16.8.0 || ^17.0.0 || ^18.0.0"
  },
  "peerDependenciesMeta": {
    "@babel/core": {
      "optional": true
    },
    "typescript": {
      "optional": true
    }
  },
  "engines": {
    "node": ">=10.13.0"
  },
  "publishConfig": {
    "access": "public"
  },
  "gitHead": "3f09d4e6b0c655a092dc812488ef2c7ed3808401",
  "sbmodern": "dist/modern/client/index.js"
}<|MERGE_RESOLUTION|>--- conflicted
+++ resolved
@@ -40,23 +40,10 @@
     "prepare": "node ../../scripts/prepare.js"
   },
   "dependencies": {
-<<<<<<< HEAD
-    "@storybook/core-common": "6.5.0-beta.4",
-    "@storybook/core-server": "6.5.0-beta.4",
-    "@storybook/preset-react-webpack": "6.5.0-beta.4",
-    "@storybook/renderer-react": "6.5.0-beta.4",
-=======
-    "@babel/preset-flow": "^7.12.1",
-    "@babel/preset-react": "^7.12.10",
-    "@pmmmwh/react-refresh-webpack-plugin": "^0.5.3",
     "@storybook/core-common": "6.5.0-rc.1",
     "@storybook/core-server": "6.5.0-rc.1",
-    "@storybook/docs-tools": "6.5.0-rc.1",
-    "@storybook/node-logger": "6.5.0-rc.1",
-    "@storybook/react-docgen-typescript-plugin": "1.0.2-canary.6.9d540b91e815f8fc2f8829189deb00553559ff63.0",
+    "@storybook/preset-react-webpack": "6.5.0-rc.1",
     "@storybook/renderer-react": "6.5.0-rc.1",
-    "@storybook/semver": "^7.3.2",
->>>>>>> 70647a13
     "@types/node": "^14.14.20 || ^16.0.0",
     "core-js": "^3.8.2",
     "regenerator-runtime": "^0.13.7"
