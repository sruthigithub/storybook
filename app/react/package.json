{
  "name": "@storybook/react",
<<<<<<< HEAD
  "version": "6.1.0-alpha.33",
=======
  "version": "6.1.0-alpha.35",
>>>>>>> 3775f570
  "description": "Storybook for React: Develop React Component in isolation with Hot Reloading.",
  "keywords": [
    "storybook"
  ],
  "homepage": "https://github.com/storybookjs/storybook/tree/master/app/react",
  "bugs": {
    "url": "https://github.com/storybookjs/storybook/issues"
  },
  "repository": {
    "type": "git",
    "url": "https://github.com/storybookjs/storybook.git",
    "directory": "app/react"
  },
  "license": "MIT",
  "main": "dist/client/index.js",
  "types": "dist/client/index.d.ts",
  "bin": {
    "build-storybook": "./bin/build.js",
    "start-storybook": "./bin/index.js",
    "storybook-server": "./bin/index.js"
  },
  "files": [
    "bin/**/*",
    "dist/**/*",
    "README.md",
    "*.js",
    "*.d.ts",
    "ts3.4/**/*"
  ],
  "scripts": {
    "prepare": "node ../../scripts/prepare.js"
  },
  "dependencies": {
    "@babel/preset-flow": "^7.12.1",
    "@babel/preset-react": "^7.12.1",
    "@pmmmwh/react-refresh-webpack-plugin": "^0.4.2",
<<<<<<< HEAD
    "@storybook/addons": "6.1.0-alpha.33",
    "@storybook/core": "6.1.0-alpha.33",
    "@storybook/node-logger": "6.1.0-alpha.33",
=======
    "@storybook/addons": "6.1.0-alpha.35",
    "@storybook/core": "6.1.0-alpha.35",
    "@storybook/node-logger": "6.1.0-alpha.35",
>>>>>>> 3775f570
    "@storybook/semver": "^7.3.2",
    "@svgr/webpack": "^5.4.0",
    "@types/webpack-env": "^1.15.2",
    "babel-plugin-add-react-displayname": "^0.0.5",
    "babel-plugin-named-asset-import": "^0.3.1",
    "babel-plugin-react-docgen": "^4.2.1",
    "core-js": "^3.0.1",
    "global": "^4.3.2",
    "lodash": "^4.17.15",
    "prop-types": "^15.7.2",
    "react": "^16.8.3 || ^17.0.0",
    "react-dev-utils": "^10.0.0",
    "react-docgen-typescript-plugin": "^0.6.0",
    "react-dom": "^16.8.3 || ^17.0.0",
    "react-refresh": "^0.8.3",
    "regenerator-runtime": "^0.13.7",
    "ts-dedent": "^2.0.0",
    "webpack": "^4.43.0"
  },
  "devDependencies": {
<<<<<<< HEAD
    "@storybook/client-api": "6.1.0-alpha.33",
=======
    "@storybook/client-api": "6.1.0-alpha.35",
>>>>>>> 3775f570
    "@types/node": "^14.0.10",
    "@types/webpack": "^4.41.12"
  },
  "peerDependencies": {
    "@babel/core": "^7.11.5"
  },
  "engines": {
    "node": ">=8.0.0"
  },
  "publishConfig": {
    "access": "public"
  },
<<<<<<< HEAD
  "gitHead": "a5ee924e01e4e5c9d0170e2a70f8fc8a5825cfbb",
=======
  "gitHead": "76bb5211363a4259b9962590a3a5e62a00921b91",
>>>>>>> 3775f570
  "typesVersions": {
    "<3.8": {
      "types-6-0": [
        "ts3.4/dist/client/preview/types-6-0.d.ts"
      ],
      "*": [
        "ts3.4/*"
      ]
    }
  }
}<|MERGE_RESOLUTION|>--- conflicted
+++ resolved
@@ -1,10 +1,6 @@
 {
   "name": "@storybook/react",
-<<<<<<< HEAD
-  "version": "6.1.0-alpha.33",
-=======
   "version": "6.1.0-alpha.35",
->>>>>>> 3775f570
   "description": "Storybook for React: Develop React Component in isolation with Hot Reloading.",
   "keywords": [
     "storybook"
@@ -41,15 +37,9 @@
     "@babel/preset-flow": "^7.12.1",
     "@babel/preset-react": "^7.12.1",
     "@pmmmwh/react-refresh-webpack-plugin": "^0.4.2",
-<<<<<<< HEAD
-    "@storybook/addons": "6.1.0-alpha.33",
-    "@storybook/core": "6.1.0-alpha.33",
-    "@storybook/node-logger": "6.1.0-alpha.33",
-=======
     "@storybook/addons": "6.1.0-alpha.35",
     "@storybook/core": "6.1.0-alpha.35",
     "@storybook/node-logger": "6.1.0-alpha.35",
->>>>>>> 3775f570
     "@storybook/semver": "^7.3.2",
     "@svgr/webpack": "^5.4.0",
     "@types/webpack-env": "^1.15.2",
@@ -70,11 +60,7 @@
     "webpack": "^4.43.0"
   },
   "devDependencies": {
-<<<<<<< HEAD
-    "@storybook/client-api": "6.1.0-alpha.33",
-=======
     "@storybook/client-api": "6.1.0-alpha.35",
->>>>>>> 3775f570
     "@types/node": "^14.0.10",
     "@types/webpack": "^4.41.12"
   },
@@ -87,11 +73,7 @@
   "publishConfig": {
     "access": "public"
   },
-<<<<<<< HEAD
-  "gitHead": "a5ee924e01e4e5c9d0170e2a70f8fc8a5825cfbb",
-=======
   "gitHead": "76bb5211363a4259b9962590a3a5e62a00921b91",
->>>>>>> 3775f570
   "typesVersions": {
     "<3.8": {
       "types-6-0": [
