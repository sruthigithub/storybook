--- conflicted
+++ resolved
@@ -36,18 +36,11 @@
     "prepare": "node ../../scripts/prepare.js"
   },
   "dependencies": {
-<<<<<<< HEAD
-    "@storybook/core-client": "6.5.0-alpha.61",
-    "@storybook/core-common": "6.5.0-alpha.61",
-    "@storybook/core-server": "6.5.0-alpha.61",
-    "@storybook/docs-tools": "6.5.0-alpha.61",
-    "@storybook/store": "6.5.0-alpha.61",
-=======
-    "@storybook/core": "6.5.0-alpha.62",
+    "@storybook/core-client": "6.5.0-alpha.62",
     "@storybook/core-common": "6.5.0-alpha.62",
+    "@storybook/core-server": "6.5.0-alpha.62",
     "@storybook/docs-tools": "6.5.0-alpha.62",
     "@storybook/store": "6.5.0-alpha.62",
->>>>>>> 6c50f05f
     "core-js": "^3.8.2",
     "global": "^4.4.0",
     "react": "16.14.0",
