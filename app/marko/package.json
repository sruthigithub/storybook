{
  "name": "@storybook/marko",
  "version": "5.0.0-beta.3",
  "description": "Storybook for Marko: Develop Marko Component in isolation with Hot Reloading.",
  "keywords": [
    "storybook"
  ],
  "homepage": "https://github.com/storybooks/storybook/tree/master/app/marko",
  "bugs": {
    "url": "https://github.com/storybooks/storybook/issues"
  },
  "repository": {
    "type": "git",
    "url": "https://github.com/storybooks/storybook.git"
  },
  "license": "MIT",
  "main": "dist/client/index.js",
  "jsnext:main": "src/client/index.js",
  "bin": {
    "build-storybook": "./bin/build.js",
    "start-storybook": "./bin/index.js",
    "storybook-server": "./bin/index.js"
  },
  "scripts": {
    "prepare": "node ../../scripts/prepare.js"
  },
  "dependencies": {
    "@storybook/core": "5.0.0-beta.3",
    "common-tags": "^1.8.0",
    "core-js": "^2.6.2",
    "global": "^4.3.2",
    "marko-loader": "^1.3.3",
    "raw-loader": "^1.0.0",
<<<<<<< HEAD
=======
    "react": "^16.8.1",
    "react-dom": "^16.8.1",
>>>>>>> fedcff80
    "regenerator-runtime": "^0.12.1"
  },
  "peerDependencies": {
    "babel-loader": "^7.0.0 || ^8.0.0",
    "marko": "^4.10.0",
    "marko-widgets": "^7.0.1"
  },
  "publishConfig": {
    "access": "public"
  }
}<|MERGE_RESOLUTION|>--- conflicted
+++ resolved
@@ -31,11 +31,6 @@
     "global": "^4.3.2",
     "marko-loader": "^1.3.3",
     "raw-loader": "^1.0.0",
-<<<<<<< HEAD
-=======
-    "react": "^16.8.1",
-    "react-dom": "^16.8.1",
->>>>>>> fedcff80
     "regenerator-runtime": "^0.12.1"
   },
   "peerDependencies": {
