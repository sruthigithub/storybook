--- conflicted
+++ resolved
@@ -43,18 +43,12 @@
     "@babel/preset-flow": "^7.12.1",
     "@babel/preset-react": "^7.12.10",
     "@pmmmwh/react-refresh-webpack-plugin": "^0.5.3",
-<<<<<<< HEAD
-    "@storybook/docs-tools": "6.5.0-beta.1",
-    "@storybook/node-logger": "6.5.0-beta.1",
-=======
-    "@storybook/core-common": "6.5.0-beta.4",
     "@storybook/docs-tools": "6.5.0-beta.4",
     "@storybook/node-logger": "6.5.0-beta.4",
->>>>>>> 21d81680
     "@storybook/react-docgen-typescript-plugin": "1.0.2-canary.6.9d540b91e815f8fc2f8829189deb00553559ff63.0",
     "@storybook/renderer-react": "6.5.0-beta.4",
     "@storybook/semver": "^7.3.2",
-    "@storybook/webpack-tools": "6.5.0-beta.1",
+    "@storybook/webpack-tools": "6.5.0-beta.4",
     "@types/node": "^14.14.20 || ^16.0.0",
     "babel-plugin-add-react-displayname": "^0.0.5",
     "babel-plugin-react-docgen": "^4.2.1",
