{
  "name": "@storybook/preset-react-webpack",
  "version": "6.5.0-beta.4",
  "description": "Storybook for React: Develop React Component in isolation with Hot Reloading.",
  "keywords": [
    "storybook"
  ],
  "homepage": "https://github.com/storybookjs/storybook/tree/main/presets/react-webpack",
  "bugs": {
    "url": "https://github.com/storybookjs/storybook/issues"
  },
  "repository": {
    "type": "git",
    "url": "https://github.com/storybookjs/storybook.git",
    "directory": "presets/react-webpack"
  },
  "funding": {
    "type": "opencollective",
    "url": "https://opencollective.com/storybook"
  },
  "license": "MIT",
  "main": "dist/cjs/preset.js",
  "module": "dist/esm/preset.js",
  "types": "dist/ts3.9/preset.d.ts",
  "typesVersions": {
    "<3.8": {
      "dist/ts3.9/*": [
        "dist/ts3.4/*"
      ]
    }
  },
  "files": [
    "dist/**/*",
    "types/**/*",
    "README.md",
    "*.js",
    "*.d.ts"
  ],
  "scripts": {
    "prepare": "node ../../scripts/prepare.js"
  },
  "dependencies": {
    "@babel/preset-flow": "^7.12.1",
    "@babel/preset-react": "^7.12.10",
<<<<<<< HEAD
    "@pmmmwh/react-refresh-webpack-plugin": "^0.5.5",
    "@storybook/core-common": "6.5.0-beta.4",
=======
    "@pmmmwh/react-refresh-webpack-plugin": "^0.5.3",
    "@storybook/core-webpack": "6.5.0-beta.4",
>>>>>>> d3ea4267
    "@storybook/docs-tools": "6.5.0-beta.4",
    "@storybook/node-logger": "6.5.0-beta.4",
    "@storybook/react": "6.5.0-beta.4",
    "@storybook/react-docgen-typescript-plugin": "1.0.2-canary.6.9d540b91e815f8fc2f8829189deb00553559ff63.0",
    "@storybook/semver": "^7.3.2",
    "@types/node": "^14.14.20 || ^16.0.0",
    "babel-plugin-add-react-displayname": "^0.0.5",
    "babel-plugin-react-docgen": "^4.2.1",
    "core-js": "^3.8.2",
    "fs-extra": "^9.0.1",
    "react-refresh": "^0.11.0",
    "regenerator-runtime": "^0.13.7"
  },
  "devDependencies": {
<<<<<<< HEAD
    "@types/util-deprecate": "^1.0.0",
    "webpack": "5"
=======
    "@types/util-deprecate": "^1.0.0"
>>>>>>> d3ea4267
  },
  "peerDependencies": {
    "@babel/core": "^7.11.5",
    "jest-specific-snapshot": "^4.0.0",
    "react": "^16.8.0 || ^17.0.0 || ^18.0.0",
    "react-dom": "^16.8.0 || ^17.0.0 || ^18.0.0",
    "require-from-string": "^2.0.2",
    "webpack": "4 || 5"
  },
  "peerDependenciesMeta": {
    "@babel/core": {
      "optional": true
    },
    "typescript": {
      "optional": true
    }
  },
  "engines": {
    "node": ">=10.13.0"
  },
  "publishConfig": {
    "access": "public"
  },
<<<<<<< HEAD
  "gitHead": "55247a8e36da7061bfced80c588a539d3fda3f04",
  "sbmodern": "dist/modern/client/index.js"
=======
  "gitHead": "7417a230d67b54d65caedcfb584f924b879ac9f5",
  "sbmodern": "dist/modern/client/preset.js"
>>>>>>> d3ea4267
}<|MERGE_RESOLUTION|>--- conflicted
+++ resolved
@@ -42,13 +42,8 @@
   "dependencies": {
     "@babel/preset-flow": "^7.12.1",
     "@babel/preset-react": "^7.12.10",
-<<<<<<< HEAD
     "@pmmmwh/react-refresh-webpack-plugin": "^0.5.5",
-    "@storybook/core-common": "6.5.0-beta.4",
-=======
-    "@pmmmwh/react-refresh-webpack-plugin": "^0.5.3",
     "@storybook/core-webpack": "6.5.0-beta.4",
->>>>>>> d3ea4267
     "@storybook/docs-tools": "6.5.0-beta.4",
     "@storybook/node-logger": "6.5.0-beta.4",
     "@storybook/react": "6.5.0-beta.4",
@@ -63,12 +58,7 @@
     "regenerator-runtime": "^0.13.7"
   },
   "devDependencies": {
-<<<<<<< HEAD
-    "@types/util-deprecate": "^1.0.0",
-    "webpack": "5"
-=======
     "@types/util-deprecate": "^1.0.0"
->>>>>>> d3ea4267
   },
   "peerDependencies": {
     "@babel/core": "^7.11.5",
@@ -92,11 +82,5 @@
   "publishConfig": {
     "access": "public"
   },
-<<<<<<< HEAD
-  "gitHead": "55247a8e36da7061bfced80c588a539d3fda3f04",
-  "sbmodern": "dist/modern/client/index.js"
-=======
-  "gitHead": "7417a230d67b54d65caedcfb584f924b879ac9f5",
-  "sbmodern": "dist/modern/client/preset.js"
->>>>>>> d3ea4267
+  "gitHead": "7417a230d67b54d65caedcfb584f924b879ac9f5"
 }