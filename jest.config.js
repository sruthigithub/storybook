module.exports = {
  cacheDirectory: '.cache/jest',
  clearMocks: true,
  moduleNameMapper: {
    // non-js files
    '\\.(jpg|jpeg|png|gif|eot|otf|webp|svg|ttf|woff|woff2|mp4|webm|wav|mp3|m4a|aac|oga)$':
      '<rootDir>/__mocks__/fileMock.js',
    '\\.(css|scss|stylesheet)$': '<rootDir>/__mocks__/styleMock.js',
    '\\.(md)$': '<rootDir>/__mocks__/htmlMock.js',

    // core-js v2 to v3 mapping
    'core-js/modules/es6.(.*)': 'core-js/modules/es.$1',
    'core-js/modules/es7.(.*)': 'core-js/modules/esnext.$1',
    'core-js/library/fn/(.*)': `core-js/features/$1`,
    'core-js/es5/(.*)': `core-js/es/$1`,
    'core-js/es6/(.*)': `core-js/es/$1`,
    'core-js/es7/reflect': `core-js/proposals/reflect-metadata`,
    'core-js/es7/(.*)': `core-js/proposals/$1`,
    'core-js/object$/': `core-js/es/object`,
    'core-js/object/(.*)': `core-js/es/object/$1`,
    'babel-runtime/core-js/(.*)': `core-js/es/$1`,
    // 'babel-runtime/core-js/object/assign'
    'core-js/library/fn/object/assign': 'core-js/es/object/assign',
  },
  projects: [
    '<rootDir>',
    '<rootDir>/examples/cra-kitchen-sink',
    '<rootDir>/examples/cra-ts-kitchen-sink',
    '<rootDir>/examples/html-kitchen-sink',
    '<rootDir>/examples/riot-kitchen-sink',
    '<rootDir>/examples/svelte-kitchen-sink',
    '<rootDir>/examples/vue-kitchen-sink',
    '<rootDir>/examples/angular-cli',
    '<rootDir>/examples/preact-kitchen-sink',
    '<rootDir>/examples/rax-kitchen-sink',
  ],
  roots: [
    '<rootDir>/addons',
    '<rootDir>/app',
    '<rootDir>/lib',
    '<rootDir>/examples/official-storybook',
  ],
  transform: {
    '^.+\\.jsx?$': '<rootDir>/scripts/babel-jest.js',
    '^.+\\.tsx?$': '<rootDir>/scripts/babel-jest.js',
  },
  testMatch: ['**/__tests__/**/*.[jt]s?(x)', '**/?(*.)+(spec|test).[jt]s?(x)'],
  testPathIgnorePatterns: [
    '/node_modules/',
    '/dist/',
    'addon-jest.test.js',
    '/cli/test/',
    '/examples/cra-kitchen-sink/src/*',
    '/examples/cra-react15/src/*',
    '/examples/cra-ts-kitchen-sink/src/components/*',
    '/examples/angular-cli/src/app/*',
  ],
  collectCoverage: false,
  collectCoverageFrom: [
    'app/**/*.{js,jsx,ts,tsx}',
    'lib/**/*.{js,jsx,ts,tsx}',
    'addons/**/*.{js,jsx,ts,tsx}',
  ],
  coveragePathIgnorePatterns: [
    '/node_modules/',
    '/cli/test/',
    '/dist/',
    '/generators/',
    '/dll/',
    '/__mocks__ /',
  ],
  globals: {
    DOCS_MODE: false,
<<<<<<< HEAD
=======
    PREVIEW_URL: undefined,
>>>>>>> a0561d26
  },
  snapshotSerializers: ['jest-emotion', 'enzyme-to-json/serializer'],
  coverageDirectory: 'coverage',
  setupFilesAfterEnv: ['./scripts/jest.init.js'],
  coverageReporters: ['lcov'],
  testEnvironment: 'jest-environment-jsdom-thirteen',
  setupFiles: ['raf/polyfill'],
  testURL: 'http://localhost',
  modulePathIgnorePatterns: ['/dist/.*/__mocks__/'],
  moduleFileExtensions: ['js', 'jsx', 'ts', 'tsx', 'json', 'node'],
  watchPlugins: ['jest-watch-typeahead/filename', 'jest-watch-typeahead/testname'],
};<|MERGE_RESOLUTION|>--- conflicted
+++ resolved
@@ -71,10 +71,7 @@
   ],
   globals: {
     DOCS_MODE: false,
-<<<<<<< HEAD
-=======
     PREVIEW_URL: undefined,
->>>>>>> a0561d26
   },
   snapshotSerializers: ['jest-emotion', 'enzyme-to-json/serializer'],
   coverageDirectory: 'coverage',
