--- conflicted
+++ resolved
@@ -24,11 +24,7 @@
   "dependencies": {
     "expo": "^33.0.7",
     "prop-types": "^15.6.2",
-<<<<<<< HEAD
-    "react": "16.9.0",
-=======
     "react": "16.10.1",
->>>>>>> d0381ef6
     "react-native": "https://github.com/expo/react-native/archive/sdk-33.0.0.tar.gz",
     "whatwg-fetch": "^3.0.0"
   },
@@ -50,11 +46,7 @@
     "core-js": "^3.0.1",
     "expo-cli": "^2.17.1",
     "jest-expo": "^33.0.2",
-<<<<<<< HEAD
-    "react-test-renderer": "16.9.0",
-=======
     "react-test-renderer": "16.10.1",
->>>>>>> d0381ef6
     "schedule": "^0.5.0"
   }
 }