--- conflicted
+++ resolved
@@ -16,7 +16,6 @@
 
 <!-- prettier-ignore-start -->
 
-<<<<<<< HEAD
 <CodeSnippets
   paths={[
     'common/storybook-main-default-setup.js.mdx',
@@ -24,13 +23,6 @@
 />
 
 <!-- prettier-ignore-end -->
-=======
-module.exports = {
-  stories: ['../src/**/*.stories.(js|mdx)'],
-  addons: ['@storybook/addon-essentials'],
-};
-```
->>>>>>> 02199708
 
 The `main.js` configuration file is a [preset](../api/presets.md) and as such has a powerful interface, but the key fields within it are:
 
