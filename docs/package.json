--- conflicted
+++ resolved
@@ -19,17 +19,10 @@
     "prepare": "npm run snyk-protect"
   },
   "dependencies": {
-<<<<<<< HEAD
-    "@storybook/addon-actions": "4.2.0-alpha.2",
-    "@storybook/addon-links": "4.2.0-alpha.2",
-    "@storybook/addons": "4.2.0-alpha.2",
-    "@storybook/react": "4.2.0-alpha.2",
-=======
-    "@storybook/addon-actions": "4.2.0-alpha.3",
-    "@storybook/addon-links": "4.2.0-alpha.3",
-    "@storybook/addons": "4.2.0-alpha.3",
-    "@storybook/react": "4.2.0-alpha.3",
->>>>>>> 03c4c0f6
+    "@storybook/addon-actions": "4.2.0-alpha.5",
+    "@storybook/addon-links": "4.2.0-alpha.5",
+    "@storybook/addons": "4.2.0-alpha.5",
+    "@storybook/react": "4.2.0-alpha.5",
     "babel-loader": "^6.4.1",
     "bootstrap": "^4.1.3",
     "common-tags": "^1.8.0",
