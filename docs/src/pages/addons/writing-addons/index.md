--- conflicted
+++ resolved
@@ -46,12 +46,11 @@
 
 import Button from './Button';
 
-storiesOf('Button', module)
-  .add('with text', () => <Button>Hello Button</Button>, {
-    myAddon: {
-      data: 'this data is passed to the addon',
-    },
-  });
+storiesOf('Button', module).add('with text', () => <Button>Hello Button</Button>, {
+  myAddon: {
+    data: 'this data is passed to the addon',
+  },
+});
 ```
 
 ### Add a panel
@@ -62,60 +61,20 @@
 // register.js
 
 import React from 'react';
-<<<<<<< HEAD
-import { STORY_CHANGED } from '@storybook/core-events';
-import addons, { types } from '@storybook/addons';
-=======
 import { STORY_RENDERED } from '@storybook/core-events';
 import { addons, types } from '@storybook/addons';
 import { useParameter } from '@storybook/api';
 import { AddonPanel } from '@storybook/components';
->>>>>>> 56fea533
 
 const ADDON_ID = 'myaddon';
 const PARAM_KEY = 'myAddon';
 const PANEL_ID = `${ADDON_ID}/panel`;
 
-<<<<<<< HEAD
-class MyPanel extends React.Component {
-  state = { value: '' };
-
-  componentDidMount() {
-    const { api } = this.props;
-
-    api.on(STORY_CHANGED, this.onStoryChange);
-  }
-
-  componentWillUnmount() {
-    const { api } = this.props;
-
-    api.off(STORY_CHANGED, this.onStoryChange);
-  }
-
-  onStoryChange = id => {
-    const { api } = this.props;
-    const params = api.getParameters(id, PARAM_KEY);
-
-    if (params && !params.disable) {
-      const value = params.data;
-      this.setState({ value });
-    } else {
-      this.setState({ value: undefined });
-    }
-  };
-
-  render() {
-    const { value } = this.state;
-    const { active } = this.props;
-    return active ? <div>{value}</div> : null;
-  }
-=======
 const MyPanel = () => {
   const value = useParameter(PARAM_KEY, null);
-  
+
   return <div>{value}</div>;
->>>>>>> 56fea533
-}
+};
 
 addons.register(ADDON_ID, api => {
   const render = ({ active, key }) => (
@@ -145,6 +104,7 @@
 When changing stories, the addon's onStoryChange method will be invoked with the new storyId.
 
 #### Note:
+
 If you get an error similar to:
 
 ```
@@ -190,8 +150,8 @@
     // we can also add subscriptions here using channel.on('eventName', callback);
 
     return getStory(context);
-  }
-})
+  },
+});
 ```
 
 In this case, our component can access something called the channel. It lets us communicate with the panel (in the manager).
@@ -211,38 +171,18 @@
 import { useChannel } from '@storybook/api';
 import { STORY_CHANGED } from '@storybook/core-events';
 
-<<<<<<< HEAD
-class MyPanel extends React.Component {
-  onSomeAction = text => {
-    // do something with the passed data
-  };
-  onStoryChange = id => {
-    // do something with the new selected storyId
-  };
-
-  componentDidMount() {
-    const { api } = this.props;
-    api.on('foo/doSomeAction', this.onSomeAction);
-    api.on(STORY_CHANGED, this.onStoryChange);
-  }
-  componentWillUnmount() {
-    const { api } = this.props;
-    api.off('foo/doSomeAction', this.onSomeAction);
-    api.off(STORY_CHANGED, this.onStoryChange);
-  }
-
-  render() {
-    const { active } = this.props;
-=======
 const MyPanel = () => {
   const emit = useChannel({
-    STORY_RENDERED: id => { /* do something */ },
-    'my/customEvent': () => { /* so something */ },
-  });
->>>>>>> 56fea533
+    STORY_RENDERED: id => {
+      /* do something */
+    },
+    'my/customEvent': () => {
+      /* so something */
+    },
+  });
 
   return <button onClick={() => emit('my/otherEvent')}>click to emit</button>;
-}
+};
 
 // Register the addon with a unique name.
 addons.register('my/addon', api => {
@@ -276,12 +216,8 @@
 export const Panel = () => {
   const [state, setState] = useAddonState('my/addon-id', 'initial state');
 
-  return (
-    <button onClick={() => setState('a new value')}>
-      the state = "{state}"
-    </button>
-  );
-}
+  return <button onClick={() => setState('a new value')}>the state = "{state}"</button>;
+};
 ```
 
 This will store your addon's state into storybook core state, and so when your component gets unmounted & remounted, the state will just be restored.
