--- conflicted
+++ resolved
@@ -71,13 +71,8 @@
     "inquirer": "^3.2.3",
     "jest": "^21.2.0",
     "jest-enzyme": "^4.0.0",
-<<<<<<< HEAD
-    "lerna": "^2.1.2",
+    "lerna": "^2.3.1",
     "lint-staged": "^4.1.2",
-=======
-    "lerna": "^2.3.1",
-    "lint-staged": "^4.1.0",
->>>>>>> 5c0e4431
     "lodash": "^4.17.4",
     "nodemon": "^1.12.1",
     "npmlog": "^4.1.2",
