{
  "private": true,
  "name": "storybook",
  "version": "3.0.0",
  "repository": {
    "type": "git",
    "url": "https://github.com/storybooks/storybook.git"
  },
  "workspaces": [
    "addons/*",
    "app/*",
    "lib/*",
    "examples/cra-kitchen-sink",
<<<<<<< HEAD
    "examples/vue-kitchen-sink",
    "lib/cli/test/run/*"
=======
    "examples/vue-kitchen-sink"
>>>>>>> 3e9da086
  ],
  "scripts": {
    "bootstrap": "./scripts/bootstrap.js",
    "bootstrap:docs": "yarn install --cwd docs",
    "bootstrap:react-native-vanilla": "npm --prefix examples/react-native-vanilla install",
    "bootstrap:crna-kitchen-sink": "npm --prefix examples/crna-kitchen-sink install",
    "build-packs": "lerna exec --scope '@storybook/*' --parallel -- ../../scripts/build-pack.sh ../../packs",
    "start": "npm --prefix examples/cra-kitchen-sink run storybook",
    "changelog": "pr-log --sloppy",
    "precommit": "lint-staged",
    "coverage": "codecov",
    "danger": "danger",
    "dev": "lerna exec --parallel -- babel src -d dist --ignore tests,__tests__,test.js,stories/,story.jsx --plugins \"transform-runtime\" --copy-files -w",
    "docs:build": "npm --prefix docs run build",
    "docs:deploy:ci": "npm --prefix docs run deploy:ci",
    "docs:deploy:manual": "npm --prefix docs run deploy:manual",
    "docs:dev": "npm --prefix docs run dev",
    "github-release": "github-release-from-changelog",
    "lint": "yarn lint:js . && yarn lint:md .",
    "lint:js": "eslint --cache --cache-location=.cache/eslint --ext .js,.jsx,.json",
    "lint:md": "remark",
    "publish": "lerna publish",
    "test": "./scripts/test.js",
    "test-latest-cra": "npm --prefix lib/cli run test-latest-cra"
  },
  "devDependencies": {
    "babel-cli": "^6.26.0",
    "babel-core": "^6.26.0",
    "babel-eslint": "^8.0.0",
    "babel-plugin-transform-md-import-to-string": "^1.0.6",
    "babel-plugin-transform-runtime": "^6.23.0",
    "babel-polyfill": "^6.26.0",
    "babel-preset-env": "^1.6.0",
    "babel-preset-react": "^6.24.1",
    "babel-preset-stage-0": "^6.24.1",
    "chalk": "^2.1.0",
    "codecov": "^2.3.0",
    "commander": "^2.11.0",
    "danger": "^1.2.0",
    "enzyme": "^2.9.1",
    "eslint": "^4.6.1",
    "eslint-config-airbnb": "^15.1.0",
    "eslint-config-prettier": "^2.4.0",
    "eslint-plugin-import": "^2.7.0",
    "eslint-plugin-jest": "^21.0.0",
    "eslint-plugin-json": "^1.2.0",
    "eslint-plugin-jsx-a11y": "^6.0.2",
    "eslint-plugin-prettier": "^2.2.0",
    "eslint-plugin-react": "^7.3.0",
    "fs-extra": "^4.0.1",
    "gh-pages": "^1.0.0",
    "github-release-from-changelog": "^1.2.1",
    "glob": "^7.1.2",
    "husky": "^0.14.3",
    "inquirer": "^3.2.3",
    "jest": "^21.0.1",
    "jest-enzyme": "^3.8.2",
    "lerna": "^2.1.2",
    "lint-staged": "^4.1.2",
    "lodash": "^4.17.4",
    "nodemon": "^1.12.0",
    "npmlog": "^4.1.2",
    "prettier": "^1.6.1",
    "react": "^15.6.1",
    "react-dom": "^15.6.1",
    "react-test-renderer": "^15.6.1",
    "remark-cli": "^4.0.0",
    "remark-lint": "^6.0.1",
    "remark-lint-code": "^2.0.0",
    "remark-lint-code-eslint": "^2.0.0",
    "remark-preset-lint-recommended": "^3.0.1",
    "remark-toc": "^4.0.1",
    "shelljs": "^0.7.8",
    "symlink-dir": "^1.1.0"
  },
  "engines": {
    "node": ">=8.0.0",
    "yarn": ">=1.0.0"
  },
  "collective": {
    "type": "opencollective",
    "url": "https://opencollective.com/storybook"
  },
  "lint-staged": {
    "linters": {
      "*.js": [
        "yarn lint:js --fix",
        "git add"
      ],
      "*.json": [
        "yarn lint:js --fix",
        "git add"
      ],
      "*.md": [
        "npm run lint:md -- -o",
        "git add"
      ]
    },
    "verbose": true
  },
  "pr-log": {
    "skipLabels": [
      "cleanup"
    ],
    "validLabels": {
      "breaking": "Breaking Changes",
      "feature": "Features",
      "bug": "Bug Fixes",
      "documentation": "Documentation",
      "maintenance": "Maintenance",
      "greenkeeper": "Dependency Upgrades",
      "other": "Other"
    }
  }
}<|MERGE_RESOLUTION|>--- conflicted
+++ resolved
@@ -11,12 +11,8 @@
     "app/*",
     "lib/*",
     "examples/cra-kitchen-sink",
-<<<<<<< HEAD
     "examples/vue-kitchen-sink",
     "lib/cli/test/run/*"
-=======
-    "examples/vue-kitchen-sink"
->>>>>>> 3e9da086
   ],
   "scripts": {
     "bootstrap": "./scripts/bootstrap.js",
