--- conflicted
+++ resolved
@@ -72,13 +72,8 @@
     "babel-jest": "^23.6.0",
     "babel-loader": "^8.0.4",
     "babel-plugin-dynamic-import-node": "^2.2.0",
-<<<<<<< HEAD
     "babel-plugin-emotion": "^10.0.5",
-    "babel-plugin-macros": "^2.4.2",
-=======
-    "babel-plugin-emotion": "^9.2.11",
     "babel-plugin-macros": "^2.4.3",
->>>>>>> eb7071bb
     "babel-plugin-require-context-hook": "^1.0.0",
     "babel-preset-vue": "^2.0.2",
     "chalk": "^2.4.1",
