{
  "name": "@storybook/root",
  "version": "5.2.0-alpha.23",
  "private": true,
  "description": "Storybook is an open source tool for developing UI components in isolation for React, Vue and Angular. It makes building stunning UIs organized and efficient.",
  "keywords": [
    "angular",
    "angularjs",
    "babel",
    "components",
    "documentation",
    "eslint",
    "frontend",
    "jamstack",
    "markup",
    "react",
    "reactjs",
    "reuseable",
    "storybook",
    "storybookjs",
    "templated",
    "tool",
    "ui",
    "user interface",
    "vue",
    "vuejs"
  ],
  "homepage": "https://storybook.js.org/",
  "repository": {
    "type": "git",
    "url": "https://github.com/storybookjs/storybook.git"
  },
  "workspaces": [
    "addons/*",
    "addons/storyshots/*",
    "app/*",
    "dev-kits/*",
    "examples-native/*",
    "examples/*",
    "lib/*",
    "lib/cli/test/run/*"
  ],
  "scripts": {
    "bootstrap": "node ./scripts/bootstrap.js",
    "bootstrap:docs": "yarn install --cwd docs",
    "build-packs": "lerna exec --scope '@storybook/*' -- \\$LERNA_ROOT_PATH/scripts/build-pack.sh \\$LERNA_ROOT_PATH/packs",
    "build-storybooks": "./scripts/build-storybooks.sh",
    "changelog": "pr-log --sloppy --cherry-pick",
    "changelog:next": "pr-log --sloppy --since-prerelease",
    "chromatic": "npm --prefix examples/official-storybook run chromatic",
    "coverage": "codecov",
    "danger": "danger",
    "dev": "concurrently --kill-others \"yarn dev:tsc\" \"yarn dev:babel\"",
    "dev:babel": "lerna exec --scope @storybook/* --parallel -- cross-env-shell node \\$LERNA_ROOT_PATH/scripts/watch-babel.js",
    "dev:check-types": "tsc --noEmit",
    "dev:js": "echo 'DEPRECATED: Please use yarn dev:babel' && yarn dev:babel",
    "dev:ts": "echo 'DEPRECATED: Please use yarn dev:tsc' && yarn dev:tsc",
    "dev:tsc": "lerna exec --scope @storybook/* --parallel -- cross-env-shell node \\$LERNA_ROOT_PATH/scripts/watch-tsc.js",
    "docs:build": "npm --prefix docs run build",
    "docs:dev": "npm --prefix docs run dev",
    "github-release": "github-release-from-changelog",
    "lint": "yarn lint:js . && yarn lint:md .",
    "lint:js": "cross-env NODE_ENV=production eslint --cache --cache-location=.cache/eslint --ext .js,.jsx,.json,.html,.ts,.tsx,.mjs --report-unused-disable-directives",
    "lint:md": "remark -q",
    "lint:package": "sort-package-json",
    "publish:crna": "yarn --cwd examples-native/crna-kitchen-sink expo publish",
    "publish:debug": "npm run publish:latest -- --npm-tag=debug --no-push",
    "publish:latest": "lerna publish --exact --concurrency 1 --force-publish",
    "publish:next": "npm run publish:latest -- --npm-tag=next",
    "repo-dirty-check": "node ./scripts/repo-dirty-check",
    "start": "yarn --cwd examples/official-storybook storybook",
    "test": "node ./scripts/test.js",
    "test-latest-cra": "yarn --prefix --cwd lib/cli run test-latest-cra",
    "test:cli": "npm --prefix lib/cli run test"
  },
  "husky": {
    "hooks": {
      "pre-commit": "yarn lint-staged"
    }
  },
  "lint-staged": {
    "linters": {
      "*.js": [
        "yarn lint:js --fix",
        "git add"
      ],
      "*.jsx": [
        "yarn lint:js --fix",
        "git add"
      ],
      "*.mjs": [
        "yarn lint:js --fix",
        "git add"
      ],
      "*.html": [
        "yarn lint:js --fix",
        "git add"
      ],
      "*.ts": [
        "yarn lint:js --fix",
        "git add"
      ],
      "*.tsx": [
        "yarn lint:js --fix",
        "git add"
      ],
      "*.json": [
        "yarn lint:js --fix",
        "git add"
      ],
      "package.json": [
        "yarn lint:package",
        "git add"
      ]
    }
  },
  "browserslist": "defaults",
  "devDependencies": {
    "@angular/common": "^7.2.6",
    "@angular/compiler": "^7.2.6",
    "@angular/core": "^7.2.6",
    "@angular/forms": "^7.2.6",
    "@angular/platform-browser": "^7.2.6",
    "@angular/platform-browser-dynamic": "^7.2.6",
    "@babel/cli": "^7.2.3",
    "@babel/core": "^7.3.4",
    "@babel/plugin-proposal-class-properties": "^7.3.3",
    "@babel/plugin-proposal-decorators": "^7.3.0",
    "@babel/plugin-proposal-export-default-from": "^7.2.0",
    "@babel/plugin-proposal-object-rest-spread": "^7.2.0",
    "@babel/plugin-syntax-dynamic-import": "^7.2.0",
    "@babel/plugin-transform-react-constant-elements": "^7.2.0",
    "@babel/preset-env": "^7.4.1",
    "@babel/preset-flow": "^7.0.0",
    "@babel/preset-react": "^7.0.0",
    "@babel/preset-typescript": "^7.3.3",
    "@emotion/snapshot-serializer": "^0.8.2",
    "@types/common-tags": "^1.8.0",
    "@types/jest": "^24.0.11",
    "@types/lodash": "^4.14.129",
    "@types/node": "~12.0.2",
    "@types/react": "^16.8.14",
    "@types/semver": "^6.0.0",
    "@types/webpack": "^4.4.25",
    "@types/webpack-env": "^1.13.7",
    "@typescript-eslint/eslint-plugin": "^1.7.0",
    "babel-core": "^7.0.0-bridge.0",
    "babel-eslint": "^10.0.1",
    "babel-jest": "^24.7.1",
    "babel-loader": "^8.0.5",
    "babel-plugin-add-react-displayname": "^0.0.5",
    "babel-plugin-dynamic-import-node": "^2.2.0",
    "babel-plugin-emotion": "^10.0.9",
    "babel-plugin-macros": "^2.4.5",
    "babel-plugin-require-context-hook": "^1.0.0",
    "babel-preset-vue": "^2.0.2",
    "chalk": "^2.4.2",
    "codecov": "^3.5.0",
    "codelyzer": "^5.0.0",
    "commander": "^2.19.0",
    "common-tags": "^1.8.0",
    "concurrently": "^4.0.1",
    "core-js": "^3.0.1",
    "corejs-upgrade-webpack-plugin": "^2.0.0",
    "cross-env": "^5.2.0",
    "danger": "^7.0.15",
<<<<<<< HEAD
    "del": "^4.1.1",
=======
    "detect-port": "^1.3.0",
>>>>>>> 2ba2ae74
    "enzyme": "^3.9.0",
    "enzyme-adapter-react-16": "^1.9.1",
    "eslint": "^5.14.1",
    "eslint-config-airbnb": "^17.0.0",
    "eslint-config-prettier": "^4.3.0",
    "eslint-plugin-html": "^5.0.3",
    "eslint-plugin-import": "^2.16.0",
    "eslint-plugin-jest": "^22.4.1",
    "eslint-plugin-json": "^1.4.0",
    "eslint-plugin-jsx-a11y": "^6.2.1",
    "eslint-plugin-prettier": "^3.0.1",
    "eslint-plugin-react": "^7.12.4",
    "esm": "^3.2.25",
    "github-release-from-changelog": "^1.3.2",
    "glob": "^7.1.3",
    "husky": "^2.3.0",
    "inquirer": "^6.2.0",
    "jest": "^24.7.1",
    "jest-cli": "^24.7.1",
    "jest-config": "^24.0.0",
    "jest-diff": "^24.7.0",
    "jest-emotion": "^10.0.10",
    "jest-environment-jsdom": "^24.7.1",
    "jest-environment-jsdom-thirteen": "^1.0.1",
    "jest-enzyme": "^7.0.2",
    "jest-image-snapshot": "^2.8.2",
    "jest-jasmine2": "^24.7.1",
    "jest-matcher-utils": "^24.7.0",
    "jest-preset-angular": "^6.0.1",
    "jest-raw-loader": "^1.0.1",
    "jest-vue-preprocessor": "^1.5.0",
    "jest-watch-typeahead": "^0.3.0",
    "lerna": "^3.14.1",
    "lint-staged": "^8.1.7",
    "lodash": "^4.17.11",
    "node-cleanup": "^2.1.2",
    "node-fetch": "^2.6.0",
    "npmlog": "^4.1.2",
    "prettier": "^1.16.4",
    "raf": "^3.4.0",
    "react": "^16.8.3",
    "react-dom": "^16.8.3",
    "react-test-renderer": "^16.8.3",
    "react-testing-library": "^6.0.0",
    "regenerator-runtime": "^0.12.1",
    "remark-cli": "^6.0.1",
    "remark-lint": "^6.0.4",
    "remark-preset-lint-recommended": "^3.0.2",
    "riot-jest-transformer": "^2.0.0",
    "shelljs": "^0.8.3",
    "sort-package-json": "^1.21.0",
    "svelte": "^3.4.1",
    "svelte-jest": "^0.2.0",
    "trash": "^6.0.0",
    "ts-jest": "^24.0.2",
    "typescript": "^3.4.1",
    "weak": "^1.0.1"
  },
  "engines": {
    "node": ">=8.6.0",
    "yarn": ">=1.3.2"
  },
  "collective": {
    "type": "opencollective",
    "url": "https://opencollective.com/storybook"
  },
  "pr-log": {
    "skipLabels": [
      "cleanup",
      "doc-dependencies:update"
    ],
    "validLabels": [
      [
        "BREAKING CHANGE",
        "Breaking Changes"
      ],
      [
        "feature request",
        "Features"
      ],
      [
        "bug",
        "Bug Fixes"
      ],
      [
        "documentation",
        "Documentation"
      ],
      [
        "maintenance",
        "Maintenance"
      ],
      [
        "dependencies:update",
        "Dependency Upgrades"
      ],
      [
        "dependencies",
        "Dependency Upgrades"
      ],
      [
        "other",
        "Other"
      ]
    ]
  }
}<|MERGE_RESOLUTION|>--- conflicted
+++ resolved
@@ -164,11 +164,8 @@
     "corejs-upgrade-webpack-plugin": "^2.0.0",
     "cross-env": "^5.2.0",
     "danger": "^7.0.15",
-<<<<<<< HEAD
     "del": "^4.1.1",
-=======
     "detect-port": "^1.3.0",
->>>>>>> 2ba2ae74
     "enzyme": "^3.9.0",
     "enzyme-adapter-react-16": "^1.9.1",
     "eslint": "^5.14.1",
