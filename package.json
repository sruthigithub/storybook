{
  "name": "@storybook/root",
  "version": "6.4.0-alpha.22",
  "private": true,
  "description": "Storybook is an open source tool for developing UI components in isolation for React, Vue and Angular. It makes building stunning UIs organized and efficient.",
  "keywords": [
    "angular",
    "angularjs",
    "au2",
    "aurelia",
    "aurelia2",
    "babel",
    "components",
    "documentation",
    "frontend",
    "jamstack",
    "markup",
    "mdx",
    "rax",
    "react",
    "reactjs",
    "reuseable",
    "storybook",
    "storybookjs",
    "templated",
    "tool",
    "ui",
    "user interface",
    "vue",
    "vuejs"
  ],
  "homepage": "https://storybook.js.org/",
  "repository": {
    "type": "git",
    "url": "https://github.com/storybookjs/storybook.git"
  },
  "funding": {
    "type": "opencollective",
    "url": "https://opencollective.com/storybook"
  },
  "workspaces": {
    "packages": [
      "addons/*",
      "addons/storyshots/*",
      "app/*",
<<<<<<< HEAD
=======
      "examples-native/*",
      "examples/*",
      "!examples/web-components-kitchen-sink",
>>>>>>> 19f32e36
      "lib/*",
      "lib/cli/test/run/*"
    ]
  },
  "scripts": {
    "await-serve-storybooks": "wait-on http://localhost:8001",
    "bootstrap": "node ./scripts/bootstrap.js",
    "build": "node ./scripts/build-package.js",
    "build-manager": "node -r esm ./scripts/build-manager.js",
    "build-packs": "lerna exec --scope '@storybook/*' -- \\$LERNA_ROOT_PATH/scripts/build-pack.sh \\$LERNA_ROOT_PATH/packs",
    "build-storybooks": "cross-env STORYBOOK_DISPLAY_WARNING=true DISPLAY_WARNING=true node -r esm ./scripts/build-storybooks.js",
    "changelog": "pr-log --sloppy --cherry-pick",
    "changelog:next": "pr-log --sloppy --since-prerelease",
    "coverage": "codecov",
    "danger": "danger",
    "dev": "concurrently --kill-others \"yarn dev:tsc\" \"yarn dev:babel\"",
    "dev:babel": "lerna exec --scope \"@storybook/*\" --parallel -- cross-env-shell node \\$LERNA_ROOT_PATH/scripts/utils/watch-babel.js",
    "dev:check-types": "tsc --noEmit",
    "dev:tsc": "lerna exec --scope \"@storybook/*\" --parallel -- cross-env-shell node \\$LERNA_ROOT_PATH/scripts/utils/watch-tsc.js",
    "github-release": "github-release-from-changelog",
    "lint": "yarn lint:js . && yarn lint:md .",
    "lint:js": "cross-env NODE_ENV=production eslint --cache --cache-location=.cache/eslint --ext .js,.jsx,.json,.html,.ts,.tsx,.mjs --report-unused-disable-directives",
    "lint:md": "remark -q",
    "lint:package": "sort-package-json",
    "local-registry": "ts-node --project=./scripts/tsconfig.json ./scripts/run-registry.ts ",
    "publish:debug": "npm run publish:latest -- --npm-tag=debug --no-push",
    "publish:latest": "lerna publish --exact --concurrency 1 --force-publish",
    "publish:next": "npm run publish:latest -- --npm-tag=next",
    "run-chromatics": "node -r esm ./scripts/run-chromatics.js",
    "serve-storybooks": "http-server ./built-storybooks -p 8001",
    "start": "yarn workspace official-storybook storybook --no-manager-cache",
    "test": "NODE_OPTIONS=--max_old_space_size=4096 jest",
    "test-puppeteer": "jest --projects examples/official-storybook/storyshots-puppeteer",
    "test:cli": "npm --prefix lib/cli run test",
    "test:e2e-examples": "cypress run",
    "test:e2e-examples-gui": "concurrently --success first --kill-others \"cypress open\" \"yarn serve-storybooks\"",
    "test:e2e-framework": "ts-node --project=./scripts/tsconfig.json ./scripts/run-e2e.ts"
  },
  "husky": {
    "hooks": {
      "pre-commit": "yarn lint-staged"
    }
  },
  "lint-staged": {
    "*.{html,js,json,jsx,mjs,ts,tsx}": [
      "yarn lint:js --fix"
    ],
    "package.json": [
      "yarn lint:package"
    ]
  },
  "browserslist": "defaults",
  "resolutions": {
    "serialize-javascript": "^3.1.0"
  },
  "devDependencies": {
    "@babel/cli": "^7.12.10",
    "@babel/core": "^7.12.10",
    "@babel/plugin-proposal-class-properties": "^7.12.1",
    "@babel/plugin-proposal-decorators": "^7.12.12",
    "@babel/plugin-proposal-export-default-from": "^7.12.1",
    "@babel/plugin-proposal-object-rest-spread": "^7.12.1",
    "@babel/plugin-proposal-private-methods": "^7.12.1",
    "@babel/plugin-syntax-dynamic-import": "^7.8.3",
    "@babel/plugin-transform-arrow-functions": "^7.13.0",
    "@babel/plugin-transform-block-scoping": "^7.13.16",
    "@babel/plugin-transform-destructuring": "^7.13.17",
    "@babel/plugin-transform-shorthand-properties": "^7.12.13",
    "@babel/preset-env": "^7.12.11",
    "@babel/preset-flow": "^7.12.1",
    "@babel/preset-react": "^7.12.10",
    "@babel/preset-typescript": "^7.12.7",
    "@babel/runtime": "^7.12.5",
    "@compodoc/compodoc": "^1.1.11",
    "@emotion/snapshot-serializer": "^0.8.2",
    "@nicolo-ribaudo/chokidar-2": "^2.1.8",
    "@nrwl/cli": "12.3.4",
    "@nrwl/nx-cloud": "12.1.1",
    "@nrwl/tao": "12.3.4",
    "@nrwl/workspace": "12.3.4",
    "@storybook/addon-a11y": "workspace:*",
    "@storybook/addon-actions": "workspace:*",
    "@storybook/addon-backgrounds": "workspace:*",
    "@storybook/addon-controls": "workspace:*",
    "@storybook/addon-docs": "workspace:*",
    "@storybook/addon-essentials": "workspace:*",
    "@storybook/addon-jest": "workspace:*",
    "@storybook/addon-links": "workspace:*",
    "@storybook/addon-measure": "workspace:*",
    "@storybook/addon-outline": "workspace:*",
    "@storybook/addon-storyshots": "workspace:*",
    "@storybook/addon-storyshots-puppeteer": "workspace:*",
    "@storybook/addon-storysource": "workspace:*",
    "@storybook/addon-toolbars": "workspace:*",
    "@storybook/addon-viewport": "workspace:*",
    "@storybook/addons": "workspace:*",
    "@storybook/angular": "workspace:*",
    "@storybook/api": "workspace:*",
    "@storybook/channel-postmessage": "workspace:*",
    "@storybook/channel-websocket": "workspace:*",
    "@storybook/channels": "workspace:*",
    "@storybook/cli": "workspace:*",
    "@storybook/client-api": "workspace:*",
    "@storybook/client-logger": "workspace:*",
    "@storybook/codemod": "workspace:*",
    "@storybook/components": "workspace:*",
    "@storybook/core": "workspace:*",
    "@storybook/core-events": "workspace:*",
    "@storybook/csf-tools": "workspace:*",
    "@storybook/ember": "workspace:*",
    "@storybook/eslint-config-storybook": "^2.4.0",
    "@storybook/html": "workspace:*",
    "@storybook/linter-config": "^2.5.0",
    "@storybook/node-logger": "workspace:*",
    "@storybook/postinstall": "workspace:*",
    "@storybook/preact": "workspace:*",
    "@storybook/react": "workspace:*",
    "@storybook/root": "workspace:*",
    "@storybook/router": "workspace:*",
    "@storybook/semver": "^7.3.2",
    "@storybook/server": "workspace:*",
    "@storybook/source-loader": "workspace:*",
    "@storybook/svelte": "workspace:*",
    "@storybook/theming": "workspace:*",
    "@storybook/ui": "workspace:*",
    "@storybook/vue": "workspace:*",
    "@storybook/web-components": "workspace:*",
    "@testing-library/dom": "^7.29.4",
    "@testing-library/jest-dom": "^5.11.9",
    "@testing-library/react": "^11.2.2",
    "@testing-library/user-event": "^12.6.0",
    "@types/detect-port": "^1.3.0",
    "@types/doctrine": "^0.0.3",
    "@types/enzyme": "^3.10.8",
    "@types/escodegen": "^0.0.6",
    "@types/express": "^4.17.11",
    "@types/fs-extra": "^9.0.6",
    "@types/jest": "^26.0.16",
    "@types/js-yaml": "^3.12.6",
    "@types/lodash": "^4.14.167",
    "@types/node": "^14.14.20",
    "@types/node-cleanup": "^2.1.1",
    "@types/prompts": "2.0.11",
    "@types/semver": "^7.3.4",
    "@types/serve-static": "^1.13.8",
    "@types/shelljs": "^0.8.7",
    "@types/webpack-dev-middleware": "^3.7.3",
    "@types/webpack-env": "^1.16.0",
    "babel-core": "^7.0.0-bridge.0",
    "babel-eslint": "^10.1.0",
    "babel-jest": "^26.6.3",
    "babel-loader": "^8.2.2",
    "babel-plugin-add-react-displayname": "^0.0.5",
    "babel-plugin-dynamic-import-node": "^2.3.3",
    "babel-plugin-emotion": "^10.0.33",
    "babel-plugin-macros": "^3.0.1",
    "babel-plugin-require-context-hook": "^1.0.0",
    "chalk": "^4.1.0",
    "chromatic": "^5.6.0",
    "codecov": "^3.8.1",
    "commander": "^6.2.1",
    "concurrently": "^5.3.0",
    "core-js": "^3.8.2",
    "cross-env": "^7.0.3",
    "danger": "^10.6.2",
    "detect-port": "^1.3.0",
    "downlevel-dts": "^0.6.0",
    "enzyme": "^3.11.0",
    "enzyme-adapter-react-16": "^1.15.5",
    "eslint": "^7.17.0",
    "eslint-plugin-cypress": "^2.11.2",
    "eslint-plugin-import": "^2.22.1",
    "eslint-plugin-react": "^7.22.0",
    "eslint-teamcity": "^3.0.1",
    "esm": "^3.2.25",
    "express": "^4.17.1",
    "fs-extra": "^9.0.1",
    "github-release-from-changelog": "^2.1.1",
    "glob": "^7.1.6",
    "http-server": "^0.12.3",
    "husky": "^4.3.7",
    "jest": "^26.6.3",
    "jest-emotion": "^10.0.32",
    "jest-environment-jsdom": "^26.6.2",
    "jest-environment-jsdom-thirteen": "^1.0.1",
    "jest-enzyme": "^7.1.2",
    "jest-image-snapshot": "^4.3.0",
    "jest-jasmine2": "^26.6.3",
    "jest-raw-loader": "^1.0.1",
    "jest-serializer-html": "^7.0.0",
    "jest-teamcity": "^1.9.0",
    "jest-watch-typeahead": "^0.6.1",
    "js-yaml": "^3.14.1",
    "lerna": "^3.22.1",
    "lint-staged": "^10.5.4",
    "lodash": "^4.17.20",
    "mocha-list-tests": "^1.0.5",
    "node-cleanup": "^2.1.2",
    "node-fetch": "^2.6.1",
    "npmlog": "^4.1.2",
    "p-limit": "^3.1.0",
    "postcss-loader": "^4.2.0",
    "prettier": "~2.2.1",
    "prompts": "^2.4.0",
    "raf": "^3.4.1",
    "regenerator-runtime": "^0.13.7",
    "remark": "^13.0.0",
    "remark-cli": "^9.0.0",
    "remark-lint": "^8.0.0",
    "remark-preset-lint-recommended": "^5.0.0",
    "serve-static": "^1.14.1",
    "shelljs": "^0.8.4",
    "shx": "^0.3.2",
    "sort-package-json": "^1.48.1",
    "teamcity-service-messages": "^0.1.11",
    "trash": "^7.0.0",
    "ts-dedent": "^2.0.0",
    "ts-jest": "^26.4.4",
    "ts-node": "^9.1.0",
    "typescript": "^3.9.7",
    "wait-on": "^5.2.1",
    "web-component-analyzer": "^1.1.6",
    "webpack": "4",
    "webpack-dev-middleware": "^3.7.3",
    "window-size": "^1.1.1"
  },
  "dependenciesMeta": {
    "@compodoc/compodoc": {
      "built": false
    },
    "core-js": {
      "built": false
    },
    "core-js-pure": {
      "built": false
    },
    "ejs": {
      "built": false
    },
    "level": {
      "built": false
    },
    "node-uuid": {
      "built": false,
      "unplugged": false
    },
    "nodemon": {
      "built": false
    },
    "parcel": {
      "built": false
    },
    "preact": {
      "built": false
    },
    "styled-components": {
      "built": false
    },
    "yorkie": {
      "built": false
    }
  },
  "optionalDependencies": {
    "@cypress/webpack-preprocessor": "^5.7.0",
    "cypress": "6.8.0",
    "puppeteer": "^2.1.1",
    "ts-loader": "^8.0.14",
    "verdaccio": "^4.10.0",
    "verdaccio-auth-memory": "^9.7.2"
  },
  "engines": {
    "node": ">=10.13.0",
    "yarn": ">=1.3.2"
  },
  "collective": {
    "type": "opencollective",
    "url": "https://opencollective.com/storybook"
  },
  "eslint-teamcity": {
    "reporter": "inspections"
  },
  "pr-log": {
    "skipLabels": [
      "cleanup"
    ],
    "validLabels": [
      [
        "BREAKING CHANGE",
        "Breaking Changes"
      ],
      [
        "feature request",
        "Features"
      ],
      [
        "bug",
        "Bug Fixes"
      ],
      [
        "documentation",
        "Documentation"
      ],
      [
        "maintenance",
        "Maintenance"
      ],
      [
        "dependencies",
        "Dependency Upgrades"
      ],
      [
        "other",
        "Other"
      ]
    ]
  }
}<|MERGE_RESOLUTION|>--- conflicted
+++ resolved
@@ -43,12 +43,6 @@
       "addons/*",
       "addons/storyshots/*",
       "app/*",
-<<<<<<< HEAD
-=======
-      "examples-native/*",
-      "examples/*",
-      "!examples/web-components-kitchen-sink",
->>>>>>> 19f32e36
       "lib/*",
       "lib/cli/test/run/*"
     ]
